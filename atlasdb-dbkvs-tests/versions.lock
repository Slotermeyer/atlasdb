{
    "compileClasspath": {
        "cglib:cglib-nodep": {
            "locked": "3.1",
            "transitive": [
                "com.jayway.awaitility:awaitility"
            ]
        },
        "com.fasterxml.jackson.core:jackson-annotations": {
            "locked": "2.6.7",
            "transitive": [
                "com.fasterxml.jackson.core:jackson-databind",
                "com.palantir.atlasdb:atlasdb-api",
                "com.palantir.atlasdb:atlasdb-commons",
                "com.palantir.atlasdb:lock-api",
                "com.palantir.atlasdb:timestamp-api",
                "com.palantir.atlasdb:timestamp-client"
            ]
        },
        "com.fasterxml.jackson.core:jackson-core": {
            "locked": "2.6.7",
            "transitive": [
                "com.fasterxml.jackson.core:jackson-databind",
                "com.fasterxml.jackson.datatype:jackson-datatype-guava",
                "com.fasterxml.jackson.datatype:jackson-datatype-jdk8",
                "com.fasterxml.jackson.datatype:jackson-datatype-jsr310",
                "com.fasterxml.jackson.module:jackson-module-afterburner",
                "com.palantir.atlasdb:atlasdb-client"
            ]
        },
        "com.fasterxml.jackson.core:jackson-databind": {
            "locked": "2.6.7",
            "transitive": [
                "com.fasterxml.jackson.datatype:jackson-datatype-guava",
                "com.fasterxml.jackson.datatype:jackson-datatype-jdk8",
                "com.fasterxml.jackson.datatype:jackson-datatype-jsr310",
                "com.fasterxml.jackson.module:jackson-module-afterburner",
                "com.palantir.atlasdb:atlasdb-api",
                "com.palantir.atlasdb:atlasdb-client",
                "com.palantir.atlasdb:atlasdb-dbkvs-hikari",
                "com.palantir.atlasdb:atlasdb-persistent-lock-api",
                "com.palantir.atlasdb:lock-api",
                "com.palantir.atlasdb:timestamp-client",
                "com.palantir.remoting2:error-handling",
                "com.palantir.remoting2:jackson-support",
                "com.palantir.remoting2:ssl-config",
                "com.palantir.remoting2:tracing"
            ]
        },
        "com.fasterxml.jackson.datatype:jackson-datatype-guava": {
            "locked": "2.6.7",
            "transitive": [
                "com.palantir.atlasdb:atlasdb-client",
                "com.palantir.remoting2:error-handling",
                "com.palantir.remoting2:jackson-support",
                "com.palantir.remoting2:tracing"
            ]
        },
        "com.fasterxml.jackson.datatype:jackson-datatype-jdk8": {
            "locked": "2.6.7",
            "transitive": [
                "com.palantir.remoting2:error-handling",
                "com.palantir.remoting2:jackson-support",
                "com.palantir.remoting2:tracing"
            ]
        },
        "com.fasterxml.jackson.datatype:jackson-datatype-jsr310": {
            "locked": "2.6.7",
            "transitive": [
                "com.palantir.remoting2:jackson-support"
            ]
        },
        "com.fasterxml.jackson.module:jackson-module-afterburner": {
            "locked": "2.6.7",
            "transitive": [
                "com.palantir.remoting2:error-handling",
                "com.palantir.remoting2:jackson-support",
                "com.palantir.remoting2:jersey-servers",
                "com.palantir.remoting2:tracing"
            ]
        },
        "com.google.code.findbugs:annotations": {
            "locked": "2.0.3",
            "transitive": [
                "com.palantir.atlasdb:atlasdb-api",
                "com.palantir.atlasdb:atlasdb-client",
                "com.palantir.atlasdb:atlasdb-client-protobufs",
                "com.palantir.atlasdb:atlasdb-commons",
                "com.palantir.atlasdb:atlasdb-dbkvs",
                "com.palantir.atlasdb:atlasdb-dbkvs-hikari",
                "com.palantir.atlasdb:atlasdb-impl-shared",
                "com.palantir.atlasdb:atlasdb-lock-api",
                "com.palantir.atlasdb:atlasdb-persistent-lock-api",
                "com.palantir.atlasdb:atlasdb-tests-shared",
                "com.palantir.atlasdb:commons-annotations",
                "com.palantir.atlasdb:commons-api",
                "com.palantir.atlasdb:commons-db",
                "com.palantir.atlasdb:commons-executors",
                "com.palantir.atlasdb:commons-proxy",
                "com.palantir.atlasdb:lock-api",
                "com.palantir.atlasdb:lock-impl",
                "com.palantir.atlasdb:timestamp-api",
                "com.palantir.atlasdb:timestamp-client",
                "com.palantir.atlasdb:timestamp-impl",
                "com.palantir.tritium:tritium-api",
                "com.palantir.tritium:tritium-core",
                "com.palantir.tritium:tritium-lib",
                "com.palantir.tritium:tritium-metrics",
                "com.palantir.tritium:tritium-slf4j"
            ]
        },
        "com.google.code.findbugs:jsr305": {
            "locked": "1.3.9",
            "transitive": [
                "com.palantir.atlasdb:atlasdb-commons",
                "com.palantir.remoting2:error-handling",
                "org.mpierce.metrics.reservoir:hdrhistogram-metrics-reservoir"
            ]
        },
        "com.google.guava:guava": {
            "locked": "18.0",
            "transitive": [
                "com.fasterxml.jackson.datatype:jackson-datatype-guava",
                "com.palantir.atlasdb:atlasdb-commons",
                "com.palantir.remoting2:error-handling",
                "com.palantir.remoting2:ssl-config",
                "com.palantir.remoting2:tracing",
                "com.palantir.tritium:tritium-core",
                "com.palantir.tritium:tritium-lib",
                "com.palantir.tritium:tritium-metrics"
            ]
        },
        "com.google.protobuf:protobuf-java": {
            "locked": "2.6.0",
            "transitive": [
                "com.palantir.atlasdb:atlasdb-client",
                "com.palantir.atlasdb:atlasdb-client-protobufs"
            ]
        },
        "com.googlecode.json-simple:json-simple": {
            "locked": "1.1.1",
            "transitive": [
                "com.palantir.atlasdb:atlasdb-client"
            ]
        },
        "com.googlecode.protobuf-java-format:protobuf-java-format": {
            "locked": "1.2",
            "transitive": [
                "com.palantir.atlasdb:atlasdb-client"
            ]
        },
        "com.jayway.awaitility:awaitility": {
            "locked": "1.6.5",
            "transitive": [
                "com.palantir.atlasdb:atlasdb-tests-shared"
            ]
        },
        "com.mchange:c3p0": {
            "locked": "0.9.5.1",
            "transitive": [
                "com.palantir.atlasdb:commons-db"
            ]
        },
        "com.mchange:mchange-commons-java": {
            "locked": "0.2.10",
            "transitive": [
                "com.mchange:c3p0"
            ]
        },
        "com.palantir.atlasdb:atlasdb-api": {
            "project": true,
            "transitive": [
                "com.palantir.atlasdb:atlasdb-client",
                "com.palantir.atlasdb:atlasdb-dbkvs",
                "com.palantir.atlasdb:atlasdb-lock-api"
            ]
        },
        "com.palantir.atlasdb:atlasdb-client": {
            "project": true,
            "transitive": [
                "com.palantir.atlasdb:atlasdb-dbkvs",
                "com.palantir.atlasdb:atlasdb-impl-shared"
            ]
        },
        "com.palantir.atlasdb:atlasdb-client-protobufs": {
            "project": true,
            "transitive": [
                "com.palantir.atlasdb:atlasdb-client"
            ]
        },
        "com.palantir.atlasdb:atlasdb-commons": {
            "project": true,
            "transitive": [
                "com.palantir.atlasdb:atlasdb-api",
                "com.palantir.atlasdb:atlasdb-client",
                "com.palantir.atlasdb:atlasdb-impl-shared",
                "com.palantir.atlasdb:commons-api",
                "com.palantir.atlasdb:lock-api",
                "com.palantir.atlasdb:lock-impl",
                "com.palantir.atlasdb:timestamp-client",
                "com.palantir.atlasdb:timestamp-impl"
            ]
        },
        "com.palantir.atlasdb:atlasdb-dbkvs": {
            "project": true
        },
        "com.palantir.atlasdb:atlasdb-dbkvs-hikari": {
            "project": true,
            "transitive": [
                "com.palantir.atlasdb:atlasdb-dbkvs"
            ]
        },
        "com.palantir.atlasdb:atlasdb-feign": {
            "project": true,
            "transitive": [
                "com.palantir.atlasdb:atlasdb-tests-shared"
            ]
        },
        "com.palantir.atlasdb:atlasdb-impl-shared": {
            "project": true,
            "transitive": [
                "com.palantir.atlasdb:atlasdb-dbkvs",
                "com.palantir.atlasdb:atlasdb-tests-shared"
            ]
        },
        "com.palantir.atlasdb:atlasdb-lock-api": {
            "project": true,
            "transitive": [
                "com.palantir.atlasdb:atlasdb-impl-shared"
            ]
        },
        "com.palantir.atlasdb:atlasdb-persistent-lock-api": {
            "project": true,
            "transitive": [
                "com.palantir.atlasdb:atlasdb-impl-shared"
            ]
        },
        "com.palantir.atlasdb:atlasdb-tests-shared": {
            "project": true
        },
        "com.palantir.atlasdb:commons-annotations": {
            "project": true,
            "transitive": [
                "com.palantir.atlasdb:commons-api"
            ]
        },
        "com.palantir.atlasdb:commons-api": {
            "project": true,
            "transitive": [
                "com.palantir.atlasdb:atlasdb-dbkvs",
                "com.palantir.atlasdb:commons-db"
            ]
        },
        "com.palantir.atlasdb:commons-db": {
            "project": true,
            "transitive": [
                "com.palantir.atlasdb:atlasdb-dbkvs",
                "com.palantir.atlasdb:atlasdb-dbkvs-hikari"
            ]
        },
        "com.palantir.atlasdb:commons-executors": {
            "project": true,
            "transitive": [
                "com.palantir.atlasdb:atlasdb-commons"
            ]
        },
        "com.palantir.atlasdb:commons-proxy": {
            "project": true,
            "transitive": [
                "com.palantir.atlasdb:commons-db"
            ]
        },
        "com.palantir.atlasdb:lock-api": {
            "project": true,
            "transitive": [
                "com.palantir.atlasdb:atlasdb-feign",
                "com.palantir.atlasdb:atlasdb-lock-api",
                "com.palantir.atlasdb:lock-impl"
            ]
        },
        "com.palantir.atlasdb:lock-impl": {
            "project": true,
            "transitive": [
                "com.palantir.atlasdb:atlasdb-impl-shared"
            ]
        },
        "com.palantir.atlasdb:timestamp-api": {
            "project": true,
            "transitive": [
                "com.palantir.atlasdb:atlasdb-api",
                "com.palantir.atlasdb:atlasdb-impl-shared",
                "com.palantir.atlasdb:lock-api",
                "com.palantir.atlasdb:timestamp-client",
                "com.palantir.atlasdb:timestamp-impl"
            ]
        },
        "com.palantir.atlasdb:timestamp-client": {
            "project": true,
            "transitive": [
                "com.palantir.atlasdb:atlasdb-impl-shared",
                "com.palantir.atlasdb:timestamp-impl"
            ]
        },
        "com.palantir.atlasdb:timestamp-impl": {
            "project": true,
            "transitive": [
                "com.palantir.atlasdb:atlasdb-dbkvs"
            ]
        },
        "com.palantir.patches.sourceforge:trove3": {
            "locked": "3.0.3-p5",
            "transitive": [
                "com.palantir.atlasdb:atlasdb-impl-shared",
                "com.palantir.atlasdb:lock-impl"
            ]
        },
        "com.palantir.remoting2:error-handling": {
            "locked": "2.3.0",
            "transitive": [
                "com.palantir.remoting2:jersey-servers"
            ]
        },
        "com.palantir.remoting2:jackson-support": {
            "locked": "2.3.0",
            "transitive": [
                "com.palantir.remoting2:error-handling",
                "com.palantir.remoting2:tracing"
            ]
        },
        "com.palantir.remoting2:jersey-servers": {
            "locked": "2.3.0",
            "transitive": [
                "com.palantir.atlasdb:atlasdb-impl-shared"
            ]
        },
        "com.palantir.remoting2:ssl-config": {
            "locked": "2.3.0",
            "transitive": [
                "com.palantir.atlasdb:atlasdb-api"
            ]
        },
        "com.palantir.remoting2:tracing": {
            "locked": "2.3.0",
            "transitive": [
                "com.palantir.atlasdb:atlasdb-client",
                "com.palantir.atlasdb:atlasdb-impl-shared",
                "com.palantir.atlasdb:atlasdb-tests-shared",
                "com.palantir.atlasdb:commons-db",
                "com.palantir.atlasdb:lock-impl",
                "com.palantir.atlasdb:timestamp-impl",
                "com.palantir.remoting2:jersey-servers"
            ]
        },
        "com.palantir.safe-logging:safe-logging": {
            "locked": "0.1.3",
            "transitive": [
                "com.palantir.atlasdb:atlasdb-client",
<<<<<<< HEAD
                "com.palantir.atlasdb:lock-api",
=======
                "com.palantir.atlasdb:atlasdb-impl-shared",
                "com.palantir.atlasdb:lock-api",
                "com.palantir.atlasdb:lock-impl",
>>>>>>> 19590a2e
                "com.palantir.atlasdb:timestamp-impl"
            ]
        },
        "com.palantir.tritium:tritium-api": {
            "locked": "0.6.0",
            "transitive": [
                "com.palantir.tritium:tritium-core",
                "com.palantir.tritium:tritium-lib",
                "com.palantir.tritium:tritium-metrics",
                "com.palantir.tritium:tritium-slf4j"
            ]
        },
        "com.palantir.tritium:tritium-core": {
            "locked": "0.6.0",
            "transitive": [
                "com.palantir.tritium:tritium-lib",
                "com.palantir.tritium:tritium-metrics",
                "com.palantir.tritium:tritium-slf4j"
            ]
        },
        "com.palantir.tritium:tritium-lib": {
            "locked": "0.6.0",
            "transitive": [
                "com.palantir.atlasdb:atlasdb-client",
                "com.palantir.atlasdb:atlasdb-tests-shared"
            ]
        },
        "com.palantir.tritium:tritium-metrics": {
            "locked": "0.6.0",
            "transitive": [
                "com.palantir.tritium:tritium-lib"
            ]
        },
        "com.palantir.tritium:tritium-slf4j": {
            "locked": "0.6.0",
            "transitive": [
                "com.palantir.tritium:tritium-lib"
            ]
        },
        "com.squareup.okhttp3:okhttp": {
            "locked": "3.4.1",
            "transitive": [
                "com.palantir.atlasdb:atlasdb-feign"
            ]
        },
        "com.squareup.okio:okio": {
            "locked": "1.9.0",
            "transitive": [
                "com.squareup.okhttp3:okhttp"
            ]
        },
        "com.zaxxer:HikariCP": {
            "locked": "2.4.7",
            "transitive": [
                "com.palantir.atlasdb:commons-db"
            ]
        },
        "commons-dbutils:commons-dbutils": {
            "locked": "1.3",
            "transitive": [
                "com.palantir.atlasdb:commons-db"
            ]
        },
        "commons-io:commons-io": {
            "locked": "2.1",
            "transitive": [
                "com.palantir.atlasdb:commons-db"
            ]
        },
        "commons-lang:commons-lang": {
            "locked": "2.6",
            "transitive": [
                "com.palantir.atlasdb:atlasdb-client"
            ]
        },
        "io.dropwizard.metrics:metrics-core": {
            "locked": "3.1.2",
            "transitive": [
                "com.palantir.atlasdb:atlasdb-commons",
                "com.palantir.atlasdb:atlasdb-dbkvs-hikari",
                "com.palantir.tritium:tritium-metrics",
                "org.mpierce.metrics.reservoir:hdrhistogram-metrics-reservoir"
            ]
        },
        "javax.validation:validation-api": {
            "locked": "1.1.0.Final",
            "transitive": [
                "com.palantir.atlasdb:atlasdb-api"
            ]
        },
        "javax.ws.rs:javax.ws.rs-api": {
            "locked": "2.0.1",
            "transitive": [
                "com.palantir.atlasdb:atlasdb-api",
                "com.palantir.atlasdb:atlasdb-commons",
                "com.palantir.atlasdb:atlasdb-persistent-lock-api",
                "com.palantir.atlasdb:lock-api",
                "com.palantir.atlasdb:timestamp-api",
                "com.palantir.remoting2:error-handling"
            ]
        },
        "joda-time:joda-time": {
            "locked": "2.7",
            "transitive": [
                "com.palantir.atlasdb:commons-db",
                "com.palantir.atlasdb:lock-impl"
            ]
        },
        "junit:junit": {
            "locked": "4.12",
            "transitive": [
                "com.palantir.atlasdb:atlasdb-tests-shared"
            ]
        },
        "log4j:log4j": {
            "locked": "1.2.17",
            "transitive": [
                "com.palantir.atlasdb:commons-db"
            ]
        },
        "net.jpountz.lz4:lz4": {
            "locked": "1.3.0",
            "transitive": [
                "com.palantir.atlasdb:atlasdb-commons"
            ]
        },
        "org.apache.commons:commons-lang3": {
            "locked": "3.1",
            "transitive": [
                "com.palantir.atlasdb:atlasdb-api",
                "com.palantir.atlasdb:commons-db"
            ]
        },
        "org.assertj:assertj-core": {
            "locked": "3.5.2",
            "transitive": [
                "com.palantir.atlasdb:atlasdb-tests-shared"
            ]
        },
        "org.hamcrest:hamcrest-core": {
            "locked": "1.3",
            "transitive": [
                "com.jayway.awaitility:awaitility",
                "com.palantir.atlasdb:atlasdb-tests-shared",
                "junit:junit",
                "org.hamcrest:hamcrest-library",
                "org.mockito:mockito-core"
            ]
        },
        "org.hamcrest:hamcrest-library": {
            "locked": "1.3",
            "transitive": [
                "com.jayway.awaitility:awaitility",
                "com.palantir.atlasdb:atlasdb-tests-shared"
            ]
        },
        "org.hdrhistogram:HdrHistogram": {
            "locked": "2.1.9",
            "transitive": [
                "com.palantir.tritium:tritium-metrics",
                "org.mpierce.metrics.reservoir:hdrhistogram-metrics-reservoir"
            ]
        },
        "org.mockito:mockito-core": {
            "locked": "1.10.17",
            "transitive": [
                "com.palantir.atlasdb:atlasdb-tests-shared"
            ]
        },
        "org.mpierce.metrics.reservoir:hdrhistogram-metrics-reservoir": {
            "locked": "1.1.2",
            "transitive": [
                "com.palantir.tritium:tritium-metrics"
            ]
        },
        "org.objenesis:objenesis": {
            "locked": "2.2",
            "transitive": [
                "com.jayway.awaitility:awaitility",
                "org.mockito:mockito-core"
            ]
        },
        "org.postgresql:postgresql": {
            "locked": "9.4.1209",
            "transitive": [
                "com.palantir.atlasdb:commons-db"
            ]
        },
        "org.slf4j:slf4j-api": {
            "locked": "1.7.5",
            "transitive": [
                "com.palantir.atlasdb:atlasdb-commons",
                "com.palantir.atlasdb:commons-proxy",
                "com.palantir.remoting2:error-handling",
                "com.palantir.remoting2:tracing",
                "com.palantir.tritium:tritium-core",
                "com.palantir.tritium:tritium-lib",
                "com.palantir.tritium:tritium-metrics",
                "com.palantir.tritium:tritium-slf4j",
                "com.zaxxer:HikariCP",
                "io.dropwizard.metrics:metrics-core"
            ]
        },
        "org.xerial.snappy:snappy-java": {
            "locked": "1.1.1.7",
            "transitive": [
                "com.palantir.atlasdb:atlasdb-client"
            ]
        },
        "org.yaml:snakeyaml": {
            "locked": "1.12",
            "transitive": [
                "com.palantir.atlasdb:lock-impl"
            ]
        }
    },
    "runtime": {
        "cglib:cglib-nodep": {
            "locked": "3.1",
            "transitive": [
                "com.jayway.awaitility:awaitility"
            ]
        },
        "com.fasterxml.jackson.core:jackson-annotations": {
            "locked": "2.6.7",
            "transitive": [
                "com.fasterxml.jackson.core:jackson-databind",
                "com.palantir.atlasdb:atlasdb-api",
                "com.palantir.atlasdb:atlasdb-commons",
                "com.palantir.atlasdb:lock-api",
                "com.palantir.atlasdb:timestamp-api",
                "com.palantir.atlasdb:timestamp-client"
            ]
        },
        "com.fasterxml.jackson.core:jackson-core": {
            "locked": "2.6.7",
            "transitive": [
                "com.fasterxml.jackson.core:jackson-databind",
                "com.fasterxml.jackson.datatype:jackson-datatype-guava",
                "com.fasterxml.jackson.datatype:jackson-datatype-jdk8",
                "com.fasterxml.jackson.datatype:jackson-datatype-jsr310",
                "com.fasterxml.jackson.module:jackson-module-afterburner",
                "com.palantir.atlasdb:atlasdb-client"
            ]
        },
        "com.fasterxml.jackson.core:jackson-databind": {
            "locked": "2.6.7",
            "transitive": [
                "com.fasterxml.jackson.datatype:jackson-datatype-guava",
                "com.fasterxml.jackson.datatype:jackson-datatype-jdk8",
                "com.fasterxml.jackson.datatype:jackson-datatype-jsr310",
                "com.fasterxml.jackson.module:jackson-module-afterburner",
                "com.palantir.atlasdb:atlasdb-api",
                "com.palantir.atlasdb:atlasdb-client",
                "com.palantir.atlasdb:atlasdb-dbkvs-hikari",
                "com.palantir.atlasdb:atlasdb-persistent-lock-api",
                "com.palantir.atlasdb:lock-api",
                "com.palantir.atlasdb:timestamp-client",
                "com.palantir.remoting2:error-handling",
                "com.palantir.remoting2:jackson-support",
                "com.palantir.remoting2:ssl-config",
                "com.palantir.remoting2:tracing"
            ]
        },
        "com.fasterxml.jackson.datatype:jackson-datatype-guava": {
            "locked": "2.6.7",
            "transitive": [
                "com.palantir.atlasdb:atlasdb-client",
                "com.palantir.remoting2:error-handling",
                "com.palantir.remoting2:jackson-support",
                "com.palantir.remoting2:tracing"
            ]
        },
        "com.fasterxml.jackson.datatype:jackson-datatype-jdk8": {
            "locked": "2.6.7",
            "transitive": [
                "com.palantir.remoting2:error-handling",
                "com.palantir.remoting2:jackson-support",
                "com.palantir.remoting2:tracing"
            ]
        },
        "com.fasterxml.jackson.datatype:jackson-datatype-jsr310": {
            "locked": "2.6.7",
            "transitive": [
                "com.palantir.remoting2:jackson-support"
            ]
        },
        "com.fasterxml.jackson.module:jackson-module-afterburner": {
            "locked": "2.6.7",
            "transitive": [
                "com.palantir.remoting2:error-handling",
                "com.palantir.remoting2:jackson-support",
                "com.palantir.remoting2:jersey-servers",
                "com.palantir.remoting2:tracing"
            ]
        },
        "com.google.code.findbugs:annotations": {
            "locked": "2.0.3",
            "transitive": [
                "com.palantir.atlasdb:atlasdb-api",
                "com.palantir.atlasdb:atlasdb-client",
                "com.palantir.atlasdb:atlasdb-client-protobufs",
                "com.palantir.atlasdb:atlasdb-commons",
                "com.palantir.atlasdb:atlasdb-dbkvs",
                "com.palantir.atlasdb:atlasdb-dbkvs-hikari",
                "com.palantir.atlasdb:atlasdb-impl-shared",
                "com.palantir.atlasdb:atlasdb-lock-api",
                "com.palantir.atlasdb:atlasdb-persistent-lock-api",
                "com.palantir.atlasdb:atlasdb-tests-shared",
                "com.palantir.atlasdb:commons-annotations",
                "com.palantir.atlasdb:commons-api",
                "com.palantir.atlasdb:commons-db",
                "com.palantir.atlasdb:commons-executors",
                "com.palantir.atlasdb:commons-proxy",
                "com.palantir.atlasdb:lock-api",
                "com.palantir.atlasdb:lock-impl",
                "com.palantir.atlasdb:timestamp-api",
                "com.palantir.atlasdb:timestamp-client",
                "com.palantir.atlasdb:timestamp-impl",
                "com.palantir.tritium:tritium-api",
                "com.palantir.tritium:tritium-core",
                "com.palantir.tritium:tritium-lib",
                "com.palantir.tritium:tritium-metrics",
                "com.palantir.tritium:tritium-slf4j"
            ]
        },
        "com.google.code.findbugs:jsr305": {
            "locked": "1.3.9",
            "transitive": [
                "com.palantir.atlasdb:atlasdb-commons",
                "com.palantir.remoting2:error-handling",
                "org.mpierce.metrics.reservoir:hdrhistogram-metrics-reservoir"
            ]
        },
        "com.google.guava:guava": {
            "locked": "18.0",
            "transitive": [
                "com.fasterxml.jackson.datatype:jackson-datatype-guava",
                "com.palantir.atlasdb:atlasdb-commons",
                "com.palantir.remoting2:error-handling",
                "com.palantir.remoting2:ssl-config",
                "com.palantir.remoting2:tracing",
                "com.palantir.tritium:tritium-core",
                "com.palantir.tritium:tritium-lib",
                "com.palantir.tritium:tritium-metrics"
            ]
        },
        "com.google.protobuf:protobuf-java": {
            "locked": "2.6.0",
            "transitive": [
                "com.palantir.atlasdb:atlasdb-client",
                "com.palantir.atlasdb:atlasdb-client-protobufs"
            ]
        },
        "com.googlecode.json-simple:json-simple": {
            "locked": "1.1.1",
            "transitive": [
                "com.palantir.atlasdb:atlasdb-client"
            ]
        },
        "com.googlecode.protobuf-java-format:protobuf-java-format": {
            "locked": "1.2",
            "transitive": [
                "com.palantir.atlasdb:atlasdb-client"
            ]
        },
        "com.jayway.awaitility:awaitility": {
            "locked": "1.6.5",
            "transitive": [
                "com.palantir.atlasdb:atlasdb-tests-shared"
            ]
        },
        "com.mchange:c3p0": {
            "locked": "0.9.5.1",
            "transitive": [
                "com.palantir.atlasdb:commons-db"
            ]
        },
        "com.mchange:mchange-commons-java": {
            "locked": "0.2.10",
            "transitive": [
                "com.mchange:c3p0"
            ]
        },
        "com.palantir.atlasdb:atlasdb-api": {
            "project": true,
            "transitive": [
                "com.palantir.atlasdb:atlasdb-client",
                "com.palantir.atlasdb:atlasdb-dbkvs",
                "com.palantir.atlasdb:atlasdb-lock-api"
            ]
        },
        "com.palantir.atlasdb:atlasdb-client": {
            "project": true,
            "transitive": [
                "com.palantir.atlasdb:atlasdb-dbkvs",
                "com.palantir.atlasdb:atlasdb-impl-shared"
            ]
        },
        "com.palantir.atlasdb:atlasdb-client-protobufs": {
            "project": true,
            "transitive": [
                "com.palantir.atlasdb:atlasdb-client"
            ]
        },
        "com.palantir.atlasdb:atlasdb-commons": {
            "project": true,
            "transitive": [
                "com.palantir.atlasdb:atlasdb-api",
                "com.palantir.atlasdb:atlasdb-client",
                "com.palantir.atlasdb:atlasdb-impl-shared",
                "com.palantir.atlasdb:commons-api",
                "com.palantir.atlasdb:lock-api",
                "com.palantir.atlasdb:lock-impl",
                "com.palantir.atlasdb:timestamp-client",
                "com.palantir.atlasdb:timestamp-impl"
            ]
        },
        "com.palantir.atlasdb:atlasdb-dbkvs": {
            "project": true
        },
        "com.palantir.atlasdb:atlasdb-dbkvs-hikari": {
            "project": true,
            "transitive": [
                "com.palantir.atlasdb:atlasdb-dbkvs"
            ]
        },
        "com.palantir.atlasdb:atlasdb-feign": {
            "project": true,
            "transitive": [
                "com.palantir.atlasdb:atlasdb-tests-shared"
            ]
        },
        "com.palantir.atlasdb:atlasdb-impl-shared": {
            "project": true,
            "transitive": [
                "com.palantir.atlasdb:atlasdb-dbkvs",
                "com.palantir.atlasdb:atlasdb-tests-shared"
            ]
        },
        "com.palantir.atlasdb:atlasdb-lock-api": {
            "project": true,
            "transitive": [
                "com.palantir.atlasdb:atlasdb-impl-shared"
            ]
        },
        "com.palantir.atlasdb:atlasdb-persistent-lock-api": {
            "project": true,
            "transitive": [
                "com.palantir.atlasdb:atlasdb-impl-shared"
            ]
        },
        "com.palantir.atlasdb:atlasdb-tests-shared": {
            "project": true
        },
        "com.palantir.atlasdb:commons-annotations": {
            "project": true,
            "transitive": [
                "com.palantir.atlasdb:commons-api"
            ]
        },
        "com.palantir.atlasdb:commons-api": {
            "project": true,
            "transitive": [
                "com.palantir.atlasdb:atlasdb-dbkvs",
                "com.palantir.atlasdb:commons-db"
            ]
        },
        "com.palantir.atlasdb:commons-db": {
            "project": true,
            "transitive": [
                "com.palantir.atlasdb:atlasdb-dbkvs",
                "com.palantir.atlasdb:atlasdb-dbkvs-hikari"
            ]
        },
        "com.palantir.atlasdb:commons-executors": {
            "project": true,
            "transitive": [
                "com.palantir.atlasdb:atlasdb-commons"
            ]
        },
        "com.palantir.atlasdb:commons-proxy": {
            "project": true,
            "transitive": [
                "com.palantir.atlasdb:commons-db"
            ]
        },
        "com.palantir.atlasdb:lock-api": {
            "project": true,
            "transitive": [
                "com.palantir.atlasdb:atlasdb-feign",
                "com.palantir.atlasdb:atlasdb-lock-api",
                "com.palantir.atlasdb:lock-impl"
            ]
        },
        "com.palantir.atlasdb:lock-impl": {
            "project": true,
            "transitive": [
                "com.palantir.atlasdb:atlasdb-impl-shared"
            ]
        },
        "com.palantir.atlasdb:timestamp-api": {
            "project": true,
            "transitive": [
                "com.palantir.atlasdb:atlasdb-api",
                "com.palantir.atlasdb:atlasdb-impl-shared",
                "com.palantir.atlasdb:lock-api",
                "com.palantir.atlasdb:timestamp-client",
                "com.palantir.atlasdb:timestamp-impl"
            ]
        },
        "com.palantir.atlasdb:timestamp-client": {
            "project": true,
            "transitive": [
                "com.palantir.atlasdb:atlasdb-impl-shared",
                "com.palantir.atlasdb:timestamp-impl"
            ]
        },
        "com.palantir.atlasdb:timestamp-impl": {
            "project": true,
            "transitive": [
                "com.palantir.atlasdb:atlasdb-dbkvs"
            ]
        },
        "com.palantir.patches.sourceforge:trove3": {
            "locked": "3.0.3-p5",
            "transitive": [
                "com.palantir.atlasdb:atlasdb-impl-shared",
                "com.palantir.atlasdb:lock-impl"
            ]
        },
        "com.palantir.remoting2:error-handling": {
            "locked": "2.3.0",
            "transitive": [
                "com.palantir.remoting2:jersey-servers"
            ]
        },
        "com.palantir.remoting2:jackson-support": {
            "locked": "2.3.0",
            "transitive": [
                "com.palantir.remoting2:error-handling",
                "com.palantir.remoting2:tracing"
            ]
        },
        "com.palantir.remoting2:jersey-servers": {
            "locked": "2.3.0",
            "transitive": [
                "com.palantir.atlasdb:atlasdb-impl-shared"
            ]
        },
        "com.palantir.remoting2:ssl-config": {
            "locked": "2.3.0",
            "transitive": [
                "com.palantir.atlasdb:atlasdb-api"
            ]
        },
        "com.palantir.remoting2:tracing": {
            "locked": "2.3.0",
            "transitive": [
                "com.palantir.atlasdb:atlasdb-client",
                "com.palantir.atlasdb:atlasdb-impl-shared",
                "com.palantir.atlasdb:atlasdb-tests-shared",
                "com.palantir.atlasdb:commons-db",
                "com.palantir.atlasdb:lock-impl",
                "com.palantir.atlasdb:timestamp-impl",
                "com.palantir.remoting2:jersey-servers"
            ]
        },
        "com.palantir.safe-logging:safe-logging": {
            "locked": "0.1.3",
            "transitive": [
                "com.palantir.atlasdb:atlasdb-client",
<<<<<<< HEAD
                "com.palantir.atlasdb:lock-api",
=======
                "com.palantir.atlasdb:atlasdb-impl-shared",
                "com.palantir.atlasdb:lock-api",
                "com.palantir.atlasdb:lock-impl",
>>>>>>> 19590a2e
                "com.palantir.atlasdb:timestamp-impl"
            ]
        },
        "com.palantir.tritium:tritium-api": {
            "locked": "0.6.0",
            "transitive": [
                "com.palantir.tritium:tritium-core",
                "com.palantir.tritium:tritium-lib",
                "com.palantir.tritium:tritium-metrics",
                "com.palantir.tritium:tritium-slf4j"
            ]
        },
        "com.palantir.tritium:tritium-core": {
            "locked": "0.6.0",
            "transitive": [
                "com.palantir.tritium:tritium-lib",
                "com.palantir.tritium:tritium-metrics",
                "com.palantir.tritium:tritium-slf4j"
            ]
        },
        "com.palantir.tritium:tritium-lib": {
            "locked": "0.6.0",
            "transitive": [
                "com.palantir.atlasdb:atlasdb-client",
                "com.palantir.atlasdb:atlasdb-tests-shared"
            ]
        },
        "com.palantir.tritium:tritium-metrics": {
            "locked": "0.6.0",
            "transitive": [
                "com.palantir.tritium:tritium-lib"
            ]
        },
        "com.palantir.tritium:tritium-slf4j": {
            "locked": "0.6.0",
            "transitive": [
                "com.palantir.tritium:tritium-lib"
            ]
        },
        "com.squareup.okhttp3:okhttp": {
            "locked": "3.4.1",
            "transitive": [
                "com.palantir.atlasdb:atlasdb-feign"
            ]
        },
        "com.squareup.okio:okio": {
            "locked": "1.9.0",
            "transitive": [
                "com.squareup.okhttp3:okhttp"
            ]
        },
        "com.zaxxer:HikariCP": {
            "locked": "2.4.7",
            "transitive": [
                "com.palantir.atlasdb:commons-db"
            ]
        },
        "commons-dbutils:commons-dbutils": {
            "locked": "1.3",
            "transitive": [
                "com.palantir.atlasdb:commons-db"
            ]
        },
        "commons-io:commons-io": {
            "locked": "2.1",
            "transitive": [
                "com.palantir.atlasdb:commons-db"
            ]
        },
        "commons-lang:commons-lang": {
            "locked": "2.6",
            "transitive": [
                "com.palantir.atlasdb:atlasdb-client"
            ]
        },
        "io.dropwizard.metrics:metrics-core": {
            "locked": "3.1.2",
            "transitive": [
                "com.palantir.atlasdb:atlasdb-commons",
                "com.palantir.atlasdb:atlasdb-dbkvs-hikari",
                "com.palantir.tritium:tritium-metrics",
                "org.mpierce.metrics.reservoir:hdrhistogram-metrics-reservoir"
            ]
        },
        "javax.validation:validation-api": {
            "locked": "1.1.0.Final",
            "transitive": [
                "com.palantir.atlasdb:atlasdb-api"
            ]
        },
        "javax.ws.rs:javax.ws.rs-api": {
            "locked": "2.0.1",
            "transitive": [
                "com.palantir.atlasdb:atlasdb-api",
                "com.palantir.atlasdb:atlasdb-commons",
                "com.palantir.atlasdb:atlasdb-persistent-lock-api",
                "com.palantir.atlasdb:lock-api",
                "com.palantir.atlasdb:timestamp-api",
                "com.palantir.remoting2:error-handling"
            ]
        },
        "joda-time:joda-time": {
            "locked": "2.7",
            "transitive": [
                "com.palantir.atlasdb:commons-db",
                "com.palantir.atlasdb:lock-impl"
            ]
        },
        "junit:junit": {
            "locked": "4.12",
            "transitive": [
                "com.palantir.atlasdb:atlasdb-tests-shared"
            ]
        },
        "log4j:log4j": {
            "locked": "1.2.17",
            "transitive": [
                "com.palantir.atlasdb:commons-db"
            ]
        },
        "net.jpountz.lz4:lz4": {
            "locked": "1.3.0",
            "transitive": [
                "com.palantir.atlasdb:atlasdb-commons"
            ]
        },
        "org.apache.commons:commons-lang3": {
            "locked": "3.1",
            "transitive": [
                "com.palantir.atlasdb:atlasdb-api",
                "com.palantir.atlasdb:commons-db"
            ]
        },
        "org.assertj:assertj-core": {
            "locked": "3.5.2",
            "transitive": [
                "com.palantir.atlasdb:atlasdb-tests-shared"
            ]
        },
        "org.hamcrest:hamcrest-core": {
            "locked": "1.3",
            "transitive": [
                "com.jayway.awaitility:awaitility",
                "com.palantir.atlasdb:atlasdb-tests-shared",
                "junit:junit",
                "org.hamcrest:hamcrest-library",
                "org.mockito:mockito-core"
            ]
        },
        "org.hamcrest:hamcrest-library": {
            "locked": "1.3",
            "transitive": [
                "com.jayway.awaitility:awaitility",
                "com.palantir.atlasdb:atlasdb-tests-shared"
            ]
        },
        "org.hdrhistogram:HdrHistogram": {
            "locked": "2.1.9",
            "transitive": [
                "com.palantir.tritium:tritium-metrics",
                "org.mpierce.metrics.reservoir:hdrhistogram-metrics-reservoir"
            ]
        },
        "org.mockito:mockito-core": {
            "locked": "1.10.17",
            "transitive": [
                "com.palantir.atlasdb:atlasdb-tests-shared"
            ]
        },
        "org.mpierce.metrics.reservoir:hdrhistogram-metrics-reservoir": {
            "locked": "1.1.2",
            "transitive": [
                "com.palantir.tritium:tritium-metrics"
            ]
        },
        "org.objenesis:objenesis": {
            "locked": "2.2",
            "transitive": [
                "com.jayway.awaitility:awaitility",
                "org.mockito:mockito-core"
            ]
        },
        "org.postgresql:postgresql": {
            "locked": "9.4.1209",
            "transitive": [
                "com.palantir.atlasdb:commons-db"
            ]
        },
        "org.slf4j:slf4j-api": {
            "locked": "1.7.5",
            "transitive": [
                "com.palantir.atlasdb:atlasdb-commons",
                "com.palantir.atlasdb:commons-proxy",
                "com.palantir.remoting2:error-handling",
                "com.palantir.remoting2:tracing",
                "com.palantir.tritium:tritium-core",
                "com.palantir.tritium:tritium-lib",
                "com.palantir.tritium:tritium-metrics",
                "com.palantir.tritium:tritium-slf4j",
                "com.zaxxer:HikariCP",
                "io.dropwizard.metrics:metrics-core"
            ]
        },
        "org.xerial.snappy:snappy-java": {
            "locked": "1.1.1.7",
            "transitive": [
                "com.palantir.atlasdb:atlasdb-client"
            ]
        },
        "org.yaml:snakeyaml": {
            "locked": "1.12",
            "transitive": [
                "com.palantir.atlasdb:lock-impl"
            ]
        }
    }
}<|MERGE_RESOLUTION|>--- conflicted
+++ resolved
@@ -355,13 +355,9 @@
             "locked": "0.1.3",
             "transitive": [
                 "com.palantir.atlasdb:atlasdb-client",
-<<<<<<< HEAD
-                "com.palantir.atlasdb:lock-api",
-=======
                 "com.palantir.atlasdb:atlasdb-impl-shared",
                 "com.palantir.atlasdb:lock-api",
                 "com.palantir.atlasdb:lock-impl",
->>>>>>> 19590a2e
                 "com.palantir.atlasdb:timestamp-impl"
             ]
         },
@@ -934,13 +930,9 @@
             "locked": "0.1.3",
             "transitive": [
                 "com.palantir.atlasdb:atlasdb-client",
-<<<<<<< HEAD
-                "com.palantir.atlasdb:lock-api",
-=======
                 "com.palantir.atlasdb:atlasdb-impl-shared",
                 "com.palantir.atlasdb:lock-api",
                 "com.palantir.atlasdb:lock-impl",
->>>>>>> 19590a2e
                 "com.palantir.atlasdb:timestamp-impl"
             ]
         },
