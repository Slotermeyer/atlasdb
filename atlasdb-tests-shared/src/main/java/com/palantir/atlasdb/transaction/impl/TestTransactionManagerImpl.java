/*
 * (c) Copyright 2018 Palantir Technologies Inc. All rights reserved.
 *
 * Licensed under the Apache License, Version 2.0 (the "License");
 * you may not use this file except in compliance with the License.
 * You may obtain a copy of the License at
 *
 *     http://www.apache.org/licenses/LICENSE-2.0
 *
 * Unless required by applicable law or agreed to in writing, software
 * distributed under the License is distributed on an "AS IS" BASIS,
 * WITHOUT WARRANTIES OR CONDITIONS OF ANY KIND, either express or implied.
 * See the License for the specific language governing permissions and
 * limitations under the License.
 */
package com.palantir.atlasdb.transaction.impl;

import java.util.HashMap;
import java.util.Map;
import java.util.Optional;
import java.util.concurrent.ExecutorService;
import java.util.function.Supplier;

import com.google.common.base.Suppliers;
import com.google.common.util.concurrent.MoreExecutors;
import com.palantir.atlasdb.cache.DefaultTimestampCache;
import com.palantir.atlasdb.cache.TimestampCache;
import com.palantir.atlasdb.cleaner.NoOpCleaner;
import com.palantir.atlasdb.debug.ConflictTracer;
import com.palantir.atlasdb.keyvalue.api.KeyValueService;
import com.palantir.atlasdb.keyvalue.api.TableReference;
<<<<<<< HEAD
import com.palantir.atlasdb.keyvalue.api.watch.LockWatchServiceImpl;
=======
import com.palantir.atlasdb.keyvalue.api.watch.NoOpInternalLockWatchManager;
>>>>>>> 9a0bd72b
import com.palantir.atlasdb.keyvalue.impl.AssertLockedKeyValueService;
import com.palantir.atlasdb.sweep.queue.MultiTableSweepQueueWriter;
import com.palantir.atlasdb.transaction.ImmutableTransactionConfig;
import com.palantir.atlasdb.transaction.TransactionConfig;
import com.palantir.atlasdb.transaction.api.AtlasDbConstraintCheckingMode;
import com.palantir.atlasdb.transaction.api.ConflictHandler;
import com.palantir.atlasdb.transaction.api.PreCommitCondition;
import com.palantir.atlasdb.transaction.api.Transaction;
import com.palantir.atlasdb.transaction.api.TransactionReadSentinelBehavior;
import com.palantir.atlasdb.transaction.service.TransactionService;
import com.palantir.atlasdb.util.MetricsManager;
import com.palantir.lock.LockClient;
import com.palantir.lock.LockService;
import com.palantir.lock.impl.LegacyTimelockService;
import com.palantir.lock.v2.LockToken;
import com.palantir.timestamp.TimestampManagementService;
import com.palantir.timestamp.TimestampService;

public class TestTransactionManagerImpl extends SerializableTransactionManager implements TestTransactionManager {
    static final TransactionConfig TRANSACTION_CONFIG = ImmutableTransactionConfig.builder().build();

    private final Map<TableReference, ConflictHandler> conflictHandlerOverrides = new HashMap<>();
    private final WrapperWithTracker<Transaction> transactionWrapper;
    private final WrapperWithTracker<KeyValueService> keyValueServiceWrapper;
    private Optional<Long> unreadableTs = Optional.empty();

    @SuppressWarnings("Indentation") // Checkstyle complains about lambda in constructor.
    public TestTransactionManagerImpl(MetricsManager metricsManager,
            KeyValueService keyValueService,
            TimestampService timestampService,
            TimestampManagementService timestampManagementService,
            LockClient lockClient,
            LockService lockService,
            TransactionService transactionService,
            ConflictDetectionManager conflictDetectionManager,
            SweepStrategyManager sweepStrategyManager,
            TimestampCache timestampCache,
            MultiTableSweepQueueWriter sweepQueue,
            ExecutorService deleteExecutor) {
        this(
                metricsManager,
                keyValueService,
                timestampService,
                timestampManagementService,
                lockClient,
                lockService,
                transactionService,
                conflictDetectionManager,
                sweepStrategyManager,
                timestampCache,
                sweepQueue,
                deleteExecutor,
                WrapperWithTracker.TRANSACTION_NO_OP,
                WrapperWithTracker.KEY_VALUE_SERVICE_NO_OP);
    }

    @SuppressWarnings("Indentation") // Checkstyle complains about lambda in constructor.
    public TestTransactionManagerImpl(MetricsManager metricsManager,
            KeyValueService keyValueService,
            TimestampService timestampService,
            TimestampManagementService timestampManagementService,
            LockClient lockClient,
            LockService lockService,
            TransactionService transactionService,
            AtlasDbConstraintCheckingMode constraintCheckingMode) {
        super(
                metricsManager,
                createAssertKeyValue(keyValueService, lockService),
                new LegacyTimelockService(timestampService, lockService, lockClient),
<<<<<<< HEAD
                LockWatchServiceImpl
                        .createWithoutLockWatches(new LegacyTimelockService(timestampService, lockService, lockClient)),
=======
                NoOpInternalLockWatchManager.INSTANCE,
>>>>>>> 9a0bd72b
                timestampManagementService,
                lockService,
                transactionService,
                Suppliers.ofInstance(constraintCheckingMode),
                ConflictDetectionManagers.createWithoutWarmingCache(keyValueService),
                SweepStrategyManagers.createDefault(keyValueService),
                NoOpCleaner.INSTANCE,
                DefaultTimestampCache.createForTests(),
                false,
                AbstractTransactionTest.GET_RANGES_THREAD_POOL_SIZE,
                AbstractTransactionTest.DEFAULT_GET_RANGES_CONCURRENCY,
                MultiTableSweepQueueWriter.NO_OP,
                MoreExecutors.newDirectExecutorService(),
                true,
                () -> TRANSACTION_CONFIG,
                ConflictTracer.NO_OP);
        this.transactionWrapper =  WrapperWithTracker.TRANSACTION_NO_OP;
        this.keyValueServiceWrapper = WrapperWithTracker.KEY_VALUE_SERVICE_NO_OP;
    }

    @SuppressWarnings("Indentation") // Checkstyle complains about lambda in constructor.
    public TestTransactionManagerImpl(
            MetricsManager metricsManager,
            KeyValueService keyValueService,
            TimestampService timestampService,
            TimestampManagementService timestampManagementService,
            LockClient lockClient,
            LockService lockService,
            TransactionService transactionService,
            ConflictDetectionManager conflictDetectionManager,
            SweepStrategyManager sweepStrategyManager,
            TimestampCache timestampCache,
            MultiTableSweepQueueWriter sweepQueue,
            ExecutorService deleteExecutor,
            WrapperWithTracker<Transaction> transactionWrapper,
            WrapperWithTracker<KeyValueService> keyValueServiceWrapper) {
        super(
                metricsManager,
                createAssertKeyValue(keyValueService, lockService),
                new LegacyTimelockService(timestampService, lockService, lockClient),
<<<<<<< HEAD
                LockWatchServiceImpl
                        .createWithoutLockWatches(new LegacyTimelockService(timestampService, lockService, lockClient)),
=======
                NoOpInternalLockWatchManager.INSTANCE,
>>>>>>> 9a0bd72b
                timestampManagementService,
                lockService,
                transactionService,
                Suppliers.ofInstance(AtlasDbConstraintCheckingMode.FULL_CONSTRAINT_CHECKING_THROWS_EXCEPTIONS),
                conflictDetectionManager,
                sweepStrategyManager,
                NoOpCleaner.INSTANCE,
                timestampCache,
                false,
                AbstractTransactionTest.GET_RANGES_THREAD_POOL_SIZE,
                AbstractTransactionTest.DEFAULT_GET_RANGES_CONCURRENCY,
                sweepQueue,
                deleteExecutor,
                true,
                () -> TRANSACTION_CONFIG,
                ConflictTracer.NO_OP);
        this.transactionWrapper = transactionWrapper;
        this.keyValueServiceWrapper = keyValueServiceWrapper;
    }

    @Override
    protected boolean shouldStopRetrying(int numTimesFailed) {
        return false;
    }

    private static KeyValueService createAssertKeyValue(KeyValueService kv, LockService lock) {
        return new AssertLockedKeyValueService(kv, lock);
    }

    @Override
    public Transaction commitAndStartNewTransaction(Transaction tx) {
        tx.commit();
        return createNewTransaction();
    }

    @Override
    public Transaction createNewTransaction() {
        long startTimestamp = timelockService.getFreshTimestamp();
        PathTypeTracker pathTypeTracker = PathTypeTrackers.constructSynchronousTracker();
        return transactionWrapper.apply(
                new SnapshotTransaction(metricsManager,
                        keyValueServiceWrapper.apply(keyValueService, pathTypeTracker),
                        timelockService,
                        lockWatchService,
                        transactionService,
                        NoOpCleaner.INSTANCE,
                        () -> startTimestamp,
                        getConflictDetectionManager(),
                        SweepStrategyManagers.createDefault(keyValueService),
                        startTimestamp,
                        Optional.empty(),
                        PreCommitConditions.NO_OP,
                        AtlasDbConstraintCheckingMode.NO_CONSTRAINT_CHECKING,
                        null,
                        TransactionReadSentinelBehavior.THROW_EXCEPTION,
                        false,
                        timestampValidationReadCache,
                        getRangesExecutor,
                        defaultGetRangesConcurrency,
                        sweepQueueWriter,
                        deleteExecutor,
                        validateLocksOnReads,
                        () -> TRANSACTION_CONFIG,
                        ConflictTracer.NO_OP),
                pathTypeTracker);
    }

    @Override
    protected Transaction createTransaction(
            long immutableTimestamp,
            Supplier<Long> startTimestampSupplier,
            LockToken immutableTsLock,
            PreCommitCondition preCommitCondition) {
        PathTypeTracker pathTypeTracker = PathTypeTrackers.constructSynchronousTracker();
        return transactionWrapper.apply(
                new SerializableTransaction(
                        metricsManager,
                        keyValueServiceWrapper.apply(keyValueService, pathTypeTracker),
                        timelockService,
                        lockWatchService,
                        transactionService,
                        cleaner,
                        startTimestampSupplier,
                        getConflictDetectionManager(),
                        sweepStrategyManager,
                        immutableTimestamp,
                        Optional.of(immutableTsLock),
                        preCommitCondition,
                        constraintModeSupplier.get(),
                        cleaner.getTransactionReadTimeoutMillis(),
                        TransactionReadSentinelBehavior.THROW_EXCEPTION,
                        allowHiddenTableAccess,
                        timestampValidationReadCache,
                        getRangesExecutor,
                        defaultGetRangesConcurrency,
                        sweepQueueWriter,
                        deleteExecutor,
                        validateLocksOnReads,
                        transactionConfig,
                        ConflictTracer.NO_OP),
                pathTypeTracker);
    }

    @Override
    ConflictDetectionManager getConflictDetectionManager() {
        return TestConflictDetectionManagers.createWithStaticConflictDetection(getConflictHandlerWithOverrides());
    }

    @Override
    public void overrideConflictHandlerForTable(TableReference table, ConflictHandler conflictHandler) {
        conflictHandlerOverrides.put(table, conflictHandler);
    }

    @Override
    public long getUnreadableTimestamp() {
        return unreadableTs.orElseGet(super::getUnreadableTimestamp);
    }

    @Override
    public void setUnreadableTimestamp(long timestamp) {
        unreadableTs = Optional.of(timestamp);
    }

    private Map<TableReference, ConflictHandler> getConflictHandlerWithOverrides() {
        Map<TableReference, ConflictHandler> conflictHandlersWithOverrides = new HashMap<>();
        conflictHandlersWithOverrides.putAll(conflictDetectionManager.getCachedValues());
        conflictHandlersWithOverrides.putAll(conflictHandlerOverrides);
        return conflictHandlersWithOverrides;
    }
}<|MERGE_RESOLUTION|>--- conflicted
+++ resolved
@@ -29,11 +29,7 @@
 import com.palantir.atlasdb.debug.ConflictTracer;
 import com.palantir.atlasdb.keyvalue.api.KeyValueService;
 import com.palantir.atlasdb.keyvalue.api.TableReference;
-<<<<<<< HEAD
 import com.palantir.atlasdb.keyvalue.api.watch.LockWatchServiceImpl;
-=======
-import com.palantir.atlasdb.keyvalue.api.watch.NoOpInternalLockWatchManager;
->>>>>>> 9a0bd72b
 import com.palantir.atlasdb.keyvalue.impl.AssertLockedKeyValueService;
 import com.palantir.atlasdb.sweep.queue.MultiTableSweepQueueWriter;
 import com.palantir.atlasdb.transaction.ImmutableTransactionConfig;
@@ -103,12 +99,8 @@
                 metricsManager,
                 createAssertKeyValue(keyValueService, lockService),
                 new LegacyTimelockService(timestampService, lockService, lockClient),
-<<<<<<< HEAD
                 LockWatchServiceImpl
                         .createWithoutLockWatches(new LegacyTimelockService(timestampService, lockService, lockClient)),
-=======
-                NoOpInternalLockWatchManager.INSTANCE,
->>>>>>> 9a0bd72b
                 timestampManagementService,
                 lockService,
                 transactionService,
@@ -149,12 +141,8 @@
                 metricsManager,
                 createAssertKeyValue(keyValueService, lockService),
                 new LegacyTimelockService(timestampService, lockService, lockClient),
-<<<<<<< HEAD
                 LockWatchServiceImpl
                         .createWithoutLockWatches(new LegacyTimelockService(timestampService, lockService, lockClient)),
-=======
-                NoOpInternalLockWatchManager.INSTANCE,
->>>>>>> 9a0bd72b
                 timestampManagementService,
                 lockService,
                 transactionService,
@@ -198,7 +186,7 @@
                 new SnapshotTransaction(metricsManager,
                         keyValueServiceWrapper.apply(keyValueService, pathTypeTracker),
                         timelockService,
-                        lockWatchService,
+                        lockWatchManager,
                         transactionService,
                         NoOpCleaner.INSTANCE,
                         () -> startTimestamp,
@@ -234,7 +222,7 @@
                         metricsManager,
                         keyValueServiceWrapper.apply(keyValueService, pathTypeTracker),
                         timelockService,
-                        lockWatchService,
+                        lockWatchManager,
                         transactionService,
                         cleaner,
                         startTimestampSupplier,
