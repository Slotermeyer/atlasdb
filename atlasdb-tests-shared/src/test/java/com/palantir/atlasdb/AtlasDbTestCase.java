--- conflicted
+++ resolved
@@ -110,11 +110,7 @@
         transactionService = TransactionServices.createTransactionService(kvs);
         conflictDetectionManager = ConflictDetectionManagers.createWithoutWarmingCache(keyValueService);
         sweepStrategyManager = SweepStrategyManagers.createDefault(keyValueService);
-<<<<<<< HEAD
-        sweepQueue = new KvsSweepQueuePersister(keyValueService);
-=======
         sweepQueue = KvsSweepQueuePersister.create(keyValueService);
->>>>>>> bcfdfc19
 
         serializableTxManager = new TestTransactionManagerImpl(
                 keyValueService,
