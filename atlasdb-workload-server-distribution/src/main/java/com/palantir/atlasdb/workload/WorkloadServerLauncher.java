--- conflicted
+++ resolved
@@ -35,13 +35,10 @@
 import com.palantir.atlasdb.workload.store.AtlasDbTransactionStoreFactory;
 import com.palantir.atlasdb.workload.store.InteractiveTransactionStore;
 import com.palantir.atlasdb.workload.store.TransactionStore;
-<<<<<<< HEAD
+import com.palantir.atlasdb.workload.workflow.RandomWorkflowConfiguration;
+import com.palantir.atlasdb.workload.workflow.RandomWorkflows;
 import com.palantir.atlasdb.workload.workflow.SingleBusyCellReadNoTouchWorkflows;
 import com.palantir.atlasdb.workload.workflow.SingleBusyCellReadsNoTouchWorkflowConfiguration;
-=======
-import com.palantir.atlasdb.workload.workflow.RandomWorkflowConfiguration;
-import com.palantir.atlasdb.workload.workflow.RandomWorkflows;
->>>>>>> f1122a43
 import com.palantir.atlasdb.workload.workflow.SingleBusyCellWorkflowConfiguration;
 import com.palantir.atlasdb.workload.workflow.SingleBusyCellWorkflows;
 import com.palantir.atlasdb.workload.workflow.SingleRowTwoCellsWorkflowConfiguration;
@@ -145,13 +142,10 @@
                 configuration.install().transientRowsConfig();
         SingleBusyCellWorkflowConfiguration singleBusyCellWorkflowConfiguration =
                 configuration.install().singleBusyCellConfig();
-<<<<<<< HEAD
+        RandomWorkflowConfiguration randomWorkflowConfig =
+                configuration.install().randomConfig();
         SingleBusyCellReadsNoTouchWorkflowConfiguration singleBusyCellReadNoTouchWorkflowConfiguration =
                 configuration.install().singleBusyCellReadsNoTouchConfig();
-=======
-        RandomWorkflowConfiguration randomWorkflowConfig =
-                configuration.install().randomConfig();
->>>>>>> f1122a43
 
         waitForTransactionStoreFactoryToBeInitialized(transactionStoreFactory);
 
@@ -165,14 +159,11 @@
                                 transactionStoreFactory, transientRowsWorkflowConfiguration, environment.lifecycle()),
                         createSingleBusyCellWorkflowValidator(
                                 transactionStoreFactory, singleBusyCellWorkflowConfiguration, environment.lifecycle()),
-<<<<<<< HEAD
+                        createRandomWorkflow(transactionStoreFactory, randomWorkflowConfig, environment.lifecycle()),
                         createSingleBusyCellReadNoTouchWorkflowValidator(
                                 transactionStoreFactory,
                                 singleBusyCellReadNoTouchWorkflowConfiguration,
                                 environment.lifecycle()));
-=======
-                        createRandomWorkflow(transactionStoreFactory, randomWorkflowConfig, environment.lifecycle()));
->>>>>>> f1122a43
 
         log.info("antithesis: terminate");
 
