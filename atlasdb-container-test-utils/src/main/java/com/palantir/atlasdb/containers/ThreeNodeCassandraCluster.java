/*
 * (c) Copyright 2018 Palantir Technologies Inc. All rights reserved.
 *
 * Licensed under the Apache License, Version 2.0 (the "License");
 * you may not use this file except in compliance with the License.
 * You may obtain a copy of the License at
 *
 *     http://www.apache.org/licenses/LICENSE-2.0
 *
 * Unless required by applicable law or agreed to in writing, software
 * distributed under the License is distributed on an "AS IS" BASIS,
 * WITHOUT WARRANTIES OR CONDITIONS OF ANY KIND, either express or implied.
 * See the License for the specific language governing permissions and
 * limitations under the License.
 */
package com.palantir.atlasdb.containers;

import com.palantir.atlasdb.cassandra.CassandraCredentialsConfig;
import com.palantir.atlasdb.cassandra.CassandraKeyValueServiceConfig;
import com.palantir.atlasdb.cassandra.ImmutableCassandraCredentialsConfig;
import com.palantir.atlasdb.cassandra.ImmutableCassandraKeyValueServiceConfig;
import com.palantir.atlasdb.cassandra.ImmutableCqlCapableConfig;
import com.palantir.atlasdb.keyvalue.cassandra.CassandraKeyValueServiceImpl;
import com.palantir.docker.compose.DockerComposeRule;
import com.palantir.docker.compose.connection.waiting.SuccessOrFailure;
import com.palantir.logsafe.logger.SafeLogger;
import com.palantir.logsafe.logger.SafeLoggerFactory;
import java.net.InetSocketAddress;
import java.util.Map;

public class ThreeNodeCassandraCluster extends Container {
    private static final SafeLogger log = SafeLoggerFactory.get(ThreeNodeCassandraCluster.class);

    private static final CassandraVersion CASSANDRA_VERSION = CassandraVersion.fromEnvironment();

    public static final String CLI_CONTAINER_NAME = "cli";
    public static final String FIRST_CASSANDRA_CONTAINER_NAME = "cassandra1";
    public static final String SECOND_CASSANDRA_CONTAINER_NAME = "cassandra2";
    public static final String THIRD_CASSANDRA_CONTAINER_NAME = "cassandra3";
    private static final CassandraCredentialsConfig CREDENTIALS = ImmutableCassandraCredentialsConfig.builder()
            .username("username")
            .password("password")
            .build();

<<<<<<< HEAD
    private static final int DEFAULT_REPLICATION_FACTOR = 3;
    public static final CassandraKeyValueServiceConfig KVS_CONFIG = getKvsConfig(DEFAULT_REPLICATION_FACTOR);

    public static CassandraKeyValueServiceConfig getKvsConfig(int replicationFactor) {
        return ImmutableCassandraKeyValueServiceConfig.builder()
                .servers(ImmutableCqlCapableConfig.builder()
                        .addThriftHosts(
                                new InetSocketAddress(
                                        FIRST_CASSANDRA_CONTAINER_NAME, CassandraContainer.CASSANDRA_THRIFT_PORT),
                                new InetSocketAddress(
                                        SECOND_CASSANDRA_CONTAINER_NAME, CassandraContainer.CASSANDRA_THRIFT_PORT),
                                new InetSocketAddress(
                                        THIRD_CASSANDRA_CONTAINER_NAME, CassandraContainer.CASSANDRA_THRIFT_PORT))
                        .addCqlHosts(
                                new InetSocketAddress(
                                        FIRST_CASSANDRA_CONTAINER_NAME, CassandraContainer.CASSANDRA_CQL_PORT),
                                new InetSocketAddress(
                                        SECOND_CASSANDRA_CONTAINER_NAME, CassandraContainer.CASSANDRA_CQL_PORT),
                                new InetSocketAddress(
                                        THIRD_CASSANDRA_CONTAINER_NAME, CassandraContainer.CASSANDRA_CQL_PORT))
                        .build())
                .poolSize(20)
                .keyspace("atlasdb")
                .replicationFactor(replicationFactor)
                .ignoreNodeTopologyChecks(true)
                .mutationBatchCount(10000)
                .mutationBatchSizeBytes(10000000)
                .fetchBatchCount(1000)
                .autoRefreshNodes(false)
                .credentials(CREDENTIALS)
                .build();
    }
=======
    public static final CassandraKeyValueServiceConfig KVS_CONFIG = ImmutableCassandraKeyValueServiceConfig.builder()
            .servers(ImmutableDefaultConfig.builder()
                    .addThriftHosts(
                            InetSocketAddress.createUnresolved(
                                    FIRST_CASSANDRA_CONTAINER_NAME, CassandraContainer.CASSANDRA_THRIFT_PORT),
                            InetSocketAddress.createUnresolved(
                                    SECOND_CASSANDRA_CONTAINER_NAME, CassandraContainer.CASSANDRA_THRIFT_PORT),
                            InetSocketAddress.createUnresolved(
                                    THIRD_CASSANDRA_CONTAINER_NAME, CassandraContainer.CASSANDRA_THRIFT_PORT))
                    .build())
            .poolSize(20)
            .keyspace("atlasdb")
            .replicationFactor(3)
            .mutationBatchCount(10000)
            .mutationBatchSizeBytes(10000000)
            .fetchBatchCount(1000)
            .autoRefreshNodes(false)
            .credentials(CREDENTIALS)
            .build();
>>>>>>> 59138465

    @Override
    public String getDockerComposeFile() {
        return "/docker-compose-cassandra-three-node.yml";
    }

    @Override
    public Map<String, String> getEnvironment() {
        return CassandraEnvironment.get();
    }

    @Override
    public SuccessOrFailure isReady(DockerComposeRule rule) {
        return SuccessOrFailure.onResultOf(() -> {
            try {
                return new ThreeNodeCassandraClusterOperations(rule, CASSANDRA_VERSION)
                                .nodetoolShowsThreeCassandraNodesUp()
                        && canCreateCassandraKeyValueService();

            } catch (Exception e) {
                log.info("Exception while checking if the Cassandra cluster was ready", e);
                return false;
            }
        });
    }

    private static boolean canCreateCassandraKeyValueService() {
        return CassandraKeyValueServiceImpl.createForTesting(KVS_CONFIG).isInitialized();
    }
}<|MERGE_RESOLUTION|>--- conflicted
+++ resolved
@@ -42,7 +42,6 @@
             .password("password")
             .build();
 
-<<<<<<< HEAD
     private static final int DEFAULT_REPLICATION_FACTOR = 3;
     public static final CassandraKeyValueServiceConfig KVS_CONFIG = getKvsConfig(DEFAULT_REPLICATION_FACTOR);
 
@@ -67,7 +66,6 @@
                 .poolSize(20)
                 .keyspace("atlasdb")
                 .replicationFactor(replicationFactor)
-                .ignoreNodeTopologyChecks(true)
                 .mutationBatchCount(10000)
                 .mutationBatchSizeBytes(10000000)
                 .fetchBatchCount(1000)
@@ -75,27 +73,6 @@
                 .credentials(CREDENTIALS)
                 .build();
     }
-=======
-    public static final CassandraKeyValueServiceConfig KVS_CONFIG = ImmutableCassandraKeyValueServiceConfig.builder()
-            .servers(ImmutableDefaultConfig.builder()
-                    .addThriftHosts(
-                            InetSocketAddress.createUnresolved(
-                                    FIRST_CASSANDRA_CONTAINER_NAME, CassandraContainer.CASSANDRA_THRIFT_PORT),
-                            InetSocketAddress.createUnresolved(
-                                    SECOND_CASSANDRA_CONTAINER_NAME, CassandraContainer.CASSANDRA_THRIFT_PORT),
-                            InetSocketAddress.createUnresolved(
-                                    THIRD_CASSANDRA_CONTAINER_NAME, CassandraContainer.CASSANDRA_THRIFT_PORT))
-                    .build())
-            .poolSize(20)
-            .keyspace("atlasdb")
-            .replicationFactor(3)
-            .mutationBatchCount(10000)
-            .mutationBatchSizeBytes(10000000)
-            .fetchBatchCount(1000)
-            .autoRefreshNodes(false)
-            .credentials(CREDENTIALS)
-            .build();
->>>>>>> 59138465
 
     @Override
     public String getDockerComposeFile() {
