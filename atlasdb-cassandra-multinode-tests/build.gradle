apply plugin: 'org.inferred.processors'

apply from: "../gradle/shared.gradle"

dependencies {
    testCompile project(":atlasdb-cassandra")
    testCompile project(":atlasdb-tests-shared")
    testCompile project(":atlasdb-container-test-utils")
    testCompile project(":atlasdb-docker-test-utils")
    testCompile project(":atlasdb-ete-test-utils")

    testCompile 'org.apache.cassandra:cassandra-thrift:' + libVersions.cassandra
    testCompile 'com.datastax.cassandra:cassandra-driver-core:' + libVersions.cassandra_driver_core

    testCompile 'com.palantir.docker.compose:docker-compose-rule:' + libVersions.dockerComposeRule
    testCompile group: 'com.google.code.findbugs', name: 'annotations'
    testCompile group: 'org.assertj', name: 'assertj-core', version: libVersions.assertj

    test {
<<<<<<< HEAD
=======
        include '**/CassandraSchemaLockTest.class'
>>>>>>> c48323ac
        include '**/OneNodeDownTestSuite.class'
    }
}<|MERGE_RESOLUTION|>--- conflicted
+++ resolved
@@ -14,13 +14,10 @@
 
     testCompile 'com.palantir.docker.compose:docker-compose-rule:' + libVersions.dockerComposeRule
     testCompile group: 'com.google.code.findbugs', name: 'annotations'
-    testCompile group: 'org.assertj', name: 'assertj-core', version: libVersions.assertj
+    testCompile group: 'org.assertj', name: 'assertj-core'
 
     test {
-<<<<<<< HEAD
-=======
         include '**/CassandraSchemaLockTest.class'
->>>>>>> c48323ac
         include '**/OneNodeDownTestSuite.class'
     }
 }