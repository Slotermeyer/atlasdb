--- conflicted
+++ resolved
@@ -43,10 +43,7 @@
      */
     boolean isLatestValueEmpty();
 
-<<<<<<< HEAD
-=======
     @Override
->>>>>>> 30cd296a
     default long sizeInBytes() {
         return cell().sizeInBytes() + ((long) sortedTimestamps().size()) * Long.BYTES;
     }
