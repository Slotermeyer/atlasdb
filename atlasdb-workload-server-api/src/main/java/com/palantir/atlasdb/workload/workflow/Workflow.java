--- conflicted
+++ resolved
@@ -21,14 +21,10 @@
 
 public interface Workflow {
     /**
-<<<<<<< HEAD
-     * Runs desired workflow until completion, including calling callbacks registered via {@link #onComplete(Consumer)}.
-=======
      * Runs desired workflow until completion. Returns a list of {@link WitnessedTransaction}, that corresponds to
      * transactions that were known to be completed.
      * This list is sorted by ascending "timeline timestamp", which is taken to be the commit timestamp in the case
      * of read-write transactions, and the start timestamp in the case of read-only transactions.
->>>>>>> b0b25b88
      */
     List<WitnessedTransaction> run();
 }