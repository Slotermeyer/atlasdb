/*
 * (c) Copyright 2021 Palantir Technologies Inc. All rights reserved.
 *
 * Licensed under the Apache License, Version 2.0 (the "License");
 * you may not use this file except in compliance with the License.
 * You may obtain a copy of the License at
 *
 *     http://www.apache.org/licenses/LICENSE-2.0
 *
 * Unless required by applicable law or agreed to in writing, software
 * distributed under the License is distributed on an "AS IS" BASIS,
 * WITHOUT WARRANTIES OR CONDITIONS OF ANY KIND, either express or implied.
 * See the License for the specific language governing permissions and
 * limitations under the License.
 */

package com.palantir.lock.watch;

import java.util.Collection;
import java.util.Set;

public final class LockWatchCacheImpl implements LockWatchCache {
    private final LockWatchEventCache eventCache;
    private final LockWatchValueCache valueCache;

    public LockWatchCacheImpl(LockWatchEventCache eventCache, LockWatchValueCache valueCache) {
        this.eventCache = eventCache;
        this.valueCache = valueCache;
    }

    public static LockWatchCache noOp() {
        return new LockWatchCacheImpl(NoOpLockWatchEventCache.create(), NoOpLockWatchValueCache.create());
    }

    @Override
    public void processStartTransactionsUpdate(Set<Long> startTimestamps, LockWatchStateUpdate update) {
        eventCache.processStartTransactionsUpdate(startTimestamps, update);
        valueCache.processStartTransactions(startTimestamps);
    }

    @Override
    public void processCommitTimestampsUpdate(
            Collection<TransactionUpdate> transactionUpdates, LockWatchStateUpdate update) {
        eventCache.processGetCommitTimestampsUpdate(transactionUpdates, update);
<<<<<<< HEAD
    }

    @Override
    public void updateCacheAndRemoveTransactionState(long startTimestamp) {
        // The value cache is depending on state existing in the event cache, so this order must not change
        valueCache.updateCacheAndRemoveTransactionState(startTimestamp);
        eventCache.removeTransactionStateFromCache(startTimestamp);
=======
        valueCache.updateCacheAndRemoveTransactionState(
                transactionUpdates.stream().map(TransactionUpdate::startTs).collect(Collectors.toSet()));
>>>>>>> 3835046b
    }

    @Override
    public void removeTransactionStateFromCache(long startTimestamp) {
        eventCache.removeTransactionStateFromCache(startTimestamp);
        valueCache.removeTransactionState(startTimestamp);
    }

    @Override
    public LockWatchEventCache getEventCache() {
        return eventCache;
    }

    @Override
    public LockWatchValueCache getValueCache() {
        return valueCache;
    }
}<|MERGE_RESOLUTION|>--- conflicted
+++ resolved
@@ -42,7 +42,6 @@
     public void processCommitTimestampsUpdate(
             Collection<TransactionUpdate> transactionUpdates, LockWatchStateUpdate update) {
         eventCache.processGetCommitTimestampsUpdate(transactionUpdates, update);
-<<<<<<< HEAD
     }
 
     @Override
@@ -50,10 +49,6 @@
         // The value cache is depending on state existing in the event cache, so this order must not change
         valueCache.updateCacheAndRemoveTransactionState(startTimestamp);
         eventCache.removeTransactionStateFromCache(startTimestamp);
-=======
-        valueCache.updateCacheAndRemoveTransactionState(
-                transactionUpdates.stream().map(TransactionUpdate::startTs).collect(Collectors.toSet()));
->>>>>>> 3835046b
     }
 
     @Override
