--- conflicted
+++ resolved
@@ -16,22 +16,6 @@
 
 package com.palantir.lock.client.metrics;
 
-<<<<<<< HEAD
-
-import java.time.Duration;
-import java.util.List;
-import java.util.Optional;
-import java.util.UUID;
-import java.util.concurrent.ScheduledExecutorService;
-import java.util.concurrent.ScheduledFuture;
-import java.util.concurrent.TimeUnit;
-import java.util.function.Supplier;
-
-import org.slf4j.Logger;
-import org.slf4j.LoggerFactory;
-
-=======
->>>>>>> 249de1a6
 import com.codahale.metrics.Timer;
 import com.palantir.atlasdb.timelock.adjudicate.feedback.TimeLockClientFeedbackService;
 import com.palantir.common.concurrent.NamedThreadFactory;
@@ -45,6 +29,7 @@
 import com.palantir.tritium.metrics.registry.TaggedMetricRegistry;
 import java.time.Duration;
 import java.util.List;
+import java.util.Optional;
 import java.util.UUID;
 import java.util.concurrent.ScheduledExecutorService;
 import java.util.concurrent.ScheduledFuture;
@@ -99,37 +84,19 @@
     }
 
     private void scheduleWithFixedDelay() {
-<<<<<<< HEAD
-        task = executor.scheduleWithFixedDelay(() -> {
-            try {
-                ConjureTimeLockClientFeedback feedbackReport = ConjureTimeLockClientFeedback
-                        .builder()
-                        .startTransaction(getEndpointStatsForStartTxn())
-                        .leaderTime(getEndpointStatsForLeaderTime())
-                        .atlasVersion(versionSupplier.get())
-                        .nodeId(nodeId)
-                        .serviceName(serviceName)
-                        .namespace(namespace)
-                        .leaderElectionStatistics(timelock.map(LeaderElectionReportingTimelockService::statistics))
-                        .build();
-                timeLockClientFeedbackServices
-                        .current()
-                        .forEach(service -> reportClientFeedbackToService(feedbackReport, service));
-            } catch (Exception e) {
-                log.warn("A problem occurred while reporting client feedback for timeLock adjudication.", e);
-            }
-        },
-=======
         task = executor.scheduleWithFixedDelay(
                 () -> {
                     try {
-                        ConjureTimeLockClientFeedback feedbackReport = ConjureTimeLockClientFeedback.builder()
+                        ConjureTimeLockClientFeedback feedbackReport = ConjureTimeLockClientFeedback
+                                .builder()
                                 .startTransaction(getEndpointStatsForStartTxn())
                                 .leaderTime(getEndpointStatsForLeaderTime())
                                 .atlasVersion(versionSupplier.get())
                                 .nodeId(nodeId)
                                 .serviceName(serviceName)
                                 .namespace(namespace)
+                                .leaderElectionStatistics(
+                                        timelock.map(LeaderElectionReportingTimelockService::statistics))
                                 .build();
                         timeLockClientFeedbackServices
                                 .current()
@@ -137,24 +104,18 @@
                     } catch (Exception e) {
                         log.warn("A problem occurred while reporting client feedback for timeLock adjudication.", e);
                     }
-                },
->>>>>>> 249de1a6
+        },
                 TIMELOCK_CLIENT_FEEDBACK_REPORT_INTERVAL.getSeconds(),
                 TIMELOCK_CLIENT_FEEDBACK_REPORT_INTERVAL.getSeconds(),
                 TimeUnit.SECONDS);
     }
 
-<<<<<<< HEAD
     public void registerLeaderElectionStatistics(LeaderElectionReportingTimelockService conjureTimelock) {
         this.timelock = Optional.of(conjureTimelock);
     }
 
-    private void reportClientFeedbackToService(ConjureTimeLockClientFeedback feedbackReport,
-            TimeLockClientFeedbackService service) {
-=======
     private void reportClientFeedbackToService(
             ConjureTimeLockClientFeedback feedbackReport, TimeLockClientFeedbackService service) {
->>>>>>> 249de1a6
         try {
             service.reportFeedback(AUTH_HEADER, feedbackReport);
         } catch (Exception e) {
@@ -181,10 +142,6 @@
 
     private double getP99ForLeaderTime() {
         return getP99(conjureTimelockServiceBlockingMetrics::leaderTime);
-<<<<<<< HEAD
-
-=======
->>>>>>> 249de1a6
     }
 
     private EndpointStatistics getEndpointStatsForStartTxn() {
