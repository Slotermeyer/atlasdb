<<<<<<< HEAD
FROM amd64/eclipse-temurin:17-jdk-alpine
=======
FROM adoptopenjdk/openjdk11:jdk-11.0.11_9-debian
>>>>>>> 633429c6
MAINTAINER AtlasDB Team

# Bash is useful for monitoring; curl is used by our healthchecks.
RUN apt-get update && apt-get -y install bash curl

# Prefer ADD to COPY because it does the tar handling
ADD timelock-server-*.tgz /

RUN mv /timelock-server-* /timelock-server

WORKDIR /timelock-server

RUN mkdir -p var/data/paxos

# Needed for Antithesis
RUN curl -o /usr/bin/yq -kLf https://github.com/mikefarah/yq/releases/download/v4.33.2/yq_linux_amd64 && \
    chmod +x /usr/bin/yq
RUN yq '.classpath += "service/lib/instrumentation.jar"' -i service/bin/launcher-check.yml \
    && yq '.classpath += "service/lib/jna.jar"' -i service/bin/launcher-check.yml \
    && yq '.classpath += "service/lib/instrumentation.jar"' -i service/bin/launcher-static.yml \
    && yq '.classpath += "service/lib/jna.jar"' -i service/bin/launcher-static.yml

EXPOSE 8421 \
       8422

# Putting exit code as '1' on failure to adhere to docker specification
HEALTHCHECK --interval=5s \
            --timeout=5s \
            --retries=5 \
            CMD curl -f http://localhost:8422/healthcheck || exit 1

CMD ["service/bin/init.sh", "console"]<|MERGE_RESOLUTION|>--- conflicted
+++ resolved
@@ -1,8 +1,4 @@
-<<<<<<< HEAD
 FROM amd64/eclipse-temurin:17-jdk-alpine
-=======
-FROM adoptopenjdk/openjdk11:jdk-11.0.11_9-debian
->>>>>>> 633429c6
 MAINTAINER AtlasDB Team
 
 # Bash is useful for monitoring; curl is used by our healthchecks.
