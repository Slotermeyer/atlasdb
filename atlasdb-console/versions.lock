--- conflicted
+++ resolved
@@ -202,15 +202,9 @@
                 "com.palantir.atlasdb:atlasdb-commons",
                 "com.palantir.remoting-api:errors",
                 "com.palantir.remoting2:error-handling",
-<<<<<<< HEAD
                 "com.palantir.remoting3:jaxrs-clients",
                 "com.palantir.remoting3:refresh-utils",
-                "io.dropwizard:dropwizard-util",
-                "org.mpierce.metrics.reservoir:hdrhistogram-metrics-reservoir"
-=======
-                "com.palantir.remoting3:refresh-utils",
                 "io.dropwizard:dropwizard-util"
->>>>>>> 22e129ab
             ]
         },
         "com.google.guava:guava": {
@@ -225,10 +219,7 @@
                 "com.palantir.remoting3:error-handling",
                 "com.palantir.remoting3:jaxrs-clients",
                 "com.palantir.remoting3:keystores",
-<<<<<<< HEAD
                 "com.palantir.remoting3:okhttp-clients",
-=======
->>>>>>> 22e129ab
                 "com.palantir.remoting3:refresh-utils",
                 "com.palantir.remoting3:tracing",
                 "com.palantir.tritium:tritium-core",
@@ -470,11 +461,8 @@
             "locked": "1.4.0",
             "transitive": [
                 "com.palantir.atlasdb:atlasdb-config",
-<<<<<<< HEAD
+                "com.palantir.atlasdb:atlasdb-feign",
                 "com.palantir.remoting3:http-clients"
-=======
-                "com.palantir.atlasdb:atlasdb-feign"
->>>>>>> 22e129ab
             ]
         },
         "com.palantir.remoting-api:ssl-config": {
@@ -556,13 +544,8 @@
         "com.palantir.remoting3:refresh-utils": {
             "locked": "3.5.1",
             "transitive": [
+                "com.palantir.atlasdb:atlasdb-feign",
                 "com.palantir.remoting3:jaxrs-clients"
-            ]
-        },
-        "com.palantir.remoting3:refresh-utils": {
-            "locked": "3.5.1",
-            "transitive": [
-                "com.palantir.atlasdb:atlasdb-feign"
             ]
         },
         "com.palantir.remoting3:tracing": {
@@ -573,13 +556,8 @@
                 "com.palantir.atlasdb:atlasdb-impl-shared",
                 "com.palantir.atlasdb:leader-election-impl",
                 "com.palantir.atlasdb:lock-impl",
-<<<<<<< HEAD
                 "com.palantir.remoting3:jersey-servers",
-                "com.palantir.remoting3:tracing-okhttp3",
-                "com.palantir.tritium:tritium-tracing"
-=======
-                "com.palantir.remoting3:jersey-servers"
->>>>>>> 22e129ab
+                "com.palantir.remoting3:tracing-okhttp3"
             ]
         },
         "com.palantir.remoting3:tracing-okhttp3": {
@@ -1054,15 +1032,9 @@
                 "com.palantir.atlasdb:atlasdb-commons",
                 "com.palantir.remoting-api:errors",
                 "com.palantir.remoting2:error-handling",
-<<<<<<< HEAD
                 "com.palantir.remoting3:jaxrs-clients",
                 "com.palantir.remoting3:refresh-utils",
-                "io.dropwizard:dropwizard-util",
-                "org.mpierce.metrics.reservoir:hdrhistogram-metrics-reservoir"
-=======
-                "com.palantir.remoting3:refresh-utils",
                 "io.dropwizard:dropwizard-util"
->>>>>>> 22e129ab
             ]
         },
         "com.google.guava:guava": {
@@ -1077,10 +1049,7 @@
                 "com.palantir.remoting3:error-handling",
                 "com.palantir.remoting3:jaxrs-clients",
                 "com.palantir.remoting3:keystores",
-<<<<<<< HEAD
                 "com.palantir.remoting3:okhttp-clients",
-=======
->>>>>>> 22e129ab
                 "com.palantir.remoting3:refresh-utils",
                 "com.palantir.remoting3:tracing",
                 "com.palantir.tritium:tritium-core",
@@ -1322,11 +1291,8 @@
             "locked": "1.4.0",
             "transitive": [
                 "com.palantir.atlasdb:atlasdb-config",
-<<<<<<< HEAD
+                "com.palantir.atlasdb:atlasdb-feign",
                 "com.palantir.remoting3:http-clients"
-=======
-                "com.palantir.atlasdb:atlasdb-feign"
->>>>>>> 22e129ab
             ]
         },
         "com.palantir.remoting-api:ssl-config": {
@@ -1408,13 +1374,8 @@
         "com.palantir.remoting3:refresh-utils": {
             "locked": "3.5.1",
             "transitive": [
+                "com.palantir.atlasdb:atlasdb-feign",
                 "com.palantir.remoting3:jaxrs-clients"
-            ]
-        },
-        "com.palantir.remoting3:refresh-utils": {
-            "locked": "3.5.1",
-            "transitive": [
-                "com.palantir.atlasdb:atlasdb-feign"
             ]
         },
         "com.palantir.remoting3:tracing": {
@@ -1425,13 +1386,8 @@
                 "com.palantir.atlasdb:atlasdb-impl-shared",
                 "com.palantir.atlasdb:leader-election-impl",
                 "com.palantir.atlasdb:lock-impl",
-<<<<<<< HEAD
                 "com.palantir.remoting3:jersey-servers",
-                "com.palantir.remoting3:tracing-okhttp3",
-                "com.palantir.tritium:tritium-tracing"
-=======
-                "com.palantir.remoting3:jersey-servers"
->>>>>>> 22e129ab
+                "com.palantir.remoting3:tracing-okhttp3"
             ]
         },
         "com.palantir.remoting3:tracing-okhttp3": {
