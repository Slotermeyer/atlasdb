--- conflicted
+++ resolved
@@ -26,7 +26,6 @@
 import com.palantir.atlasdb.workload.transaction.RowColumnRangeReadTransactionAction;
 import com.palantir.atlasdb.workload.transaction.witnessed.WitnessedDeleteTransactionAction;
 import com.palantir.atlasdb.workload.transaction.witnessed.WitnessedReadTransactionAction;
-import com.palantir.atlasdb.workload.transaction.witnessed.WitnessedRowColumnRangeReadTransactionAction;
 import com.palantir.atlasdb.workload.transaction.witnessed.WitnessedTransactionAction;
 import com.palantir.atlasdb.workload.transaction.witnessed.WitnessedWriteTransactionAction;
 import com.palantir.atlasdb.workload.util.AtlasDbUtils;
@@ -101,11 +100,7 @@
     }
 
     @Override
-<<<<<<< HEAD
-    public List<ColumnValue> getRowColumnRange(String table, Integer row, ColumnRangeSelection columnRangeSelection) {
-=======
     public List<ColumnValue> getRowColumnRange(String table, int row, ColumnRangeSelection columnRangeSelection) {
->>>>>>> b1dfe8f8
         return run(
                 tableReference -> {
                     // Having a non-configurable batch hint is a bit iffy, but suffices as this won't be used in
@@ -115,36 +110,22 @@
                             List.of(AtlasDbUtils.toAtlasKey(row)),
                             BatchColumnRangeSelection.create(
                                     AtlasDbUtils.toAtlasColumnRangeSelection(columnRangeSelection), 100));
-<<<<<<< HEAD
-=======
                     Preconditions.checkState(
                             iterators.size() == 1,
                             "Expected exactly one iterator to be returned",
                             SafeArg.of("iteratorsReturned", iterators.size()));
->>>>>>> b1dfe8f8
                     List<ColumnValue> columnsAndValues = EntryStream.of(iterators.get(AtlasDbUtils.toAtlasKey(row)))
                             .mapKeys(Cell::getColumnName)
                             .mapKeys(AtlasDbUtils::fromAtlasColumn)
                             .mapValues(AtlasDbUtils::fromAtlasValue)
                             .map(entry -> ColumnValue.of(entry.getKey(), entry.getValue()))
                             .collect(Collectors.toList());
-<<<<<<< HEAD
-                    witnessedTransactionActions.add(WitnessedRowColumnRangeReadTransactionAction.builder()
-                            .originalQuery(RowColumnRangeReadTransactionAction.builder()
-                                    .table(table)
-                                    .row(row)
-                                    .columnRangeSelection(columnRangeSelection)
-                                    .build())
-                            .columnsAndValues(columnsAndValues)
-                            .build());
-=======
                     witnessedTransactionActions.add(RowColumnRangeReadTransactionAction.builder()
                             .table(table)
                             .row(row)
                             .columnRangeSelection(columnRangeSelection)
                             .build()
                             .witness(columnsAndValues));
->>>>>>> b1dfe8f8
                     return columnsAndValues;
                 },
                 table);
