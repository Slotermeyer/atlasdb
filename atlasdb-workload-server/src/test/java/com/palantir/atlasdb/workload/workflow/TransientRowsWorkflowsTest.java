--- conflicted
+++ resolved
@@ -309,7 +309,6 @@
 
     private static WitnessedTransactionAction rewriteReadHistoryAsAlwaysInconsistent(
             WitnessedTransactionAction action) {
-<<<<<<< HEAD
         if (action instanceof WitnessedSingleCellReadTransactionAction) {
             WitnessedSingleCellReadTransactionAction readAction = (WitnessedSingleCellReadTransactionAction) action;
             if (readAction.cell().key() == TransientRowsWorkflows.SUMMARY_ROW) {
@@ -317,14 +316,6 @@
                         readAction.table(), readAction.cell(), Optional.empty());
             } else {
                 return WitnessedSingleCellReadTransactionAction.of(
-=======
-        if (action instanceof WitnessedReadTransactionAction) {
-            WitnessedReadTransactionAction readAction = (WitnessedReadTransactionAction) action;
-            if (readAction.cell().key() == TransientRowsWorkflows.SUMMARY_ROW) {
-                return WitnessedReadTransactionAction.of(readAction.table(), readAction.cell(), Optional.empty());
-            } else {
-                return WitnessedReadTransactionAction.of(
->>>>>>> 9988301a
                         readAction.table(), readAction.cell(), Optional.of(TransientRowsWorkflows.VALUE));
             }
         } else {
