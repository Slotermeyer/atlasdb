/*
 * (c) Copyright 2023 Palantir Technologies Inc. All rights reserved.
 *
 * Licensed under the Apache License, Version 2.0 (the "License");
 * you may not use this file except in compliance with the License.
 * You may obtain a copy of the License at
 *
 *     http://www.apache.org/licenses/LICENSE-2.0
 *
 * Unless required by applicable law or agreed to in writing, software
 * distributed under the License is distributed on an "AS IS" BASIS,
 * WITHOUT WARRANTIES OR CONDITIONS OF ANY KIND, either express or implied.
 * See the License for the specific language governing permissions and
 * limitations under the License.
 */

package com.palantir.atlasdb.workload.store;

import static com.palantir.atlasdb.workload.transaction.WorkloadTestHelpers.NAMES_TO_REFERENCES_TABLE_1;
import static com.palantir.atlasdb.workload.transaction.WorkloadTestHelpers.TABLES_TO_ATLAS_METADATA;
import static com.palantir.atlasdb.workload.transaction.WorkloadTestHelpers.TABLE_1;
import static com.palantir.atlasdb.workload.transaction.WorkloadTestHelpers.VALUE_ONE;
import static com.palantir.atlasdb.workload.transaction.WorkloadTestHelpers.WORKLOAD_CELL_ONE;
import static com.palantir.atlasdb.workload.transaction.WorkloadTestHelpers.WORKLOAD_CELL_TWO;
import static org.assertj.core.api.Assertions.assertThat;
import static org.assertj.core.api.Assertions.assertThatThrownBy;

import com.palantir.atlasdb.factory.TransactionManagers;
import com.palantir.atlasdb.transaction.api.TransactionManager;
import com.palantir.atlasdb.workload.transaction.ColumnRangeSelection;
import com.palantir.atlasdb.workload.transaction.RowColumnRangeReadTransactionAction;
import com.palantir.atlasdb.workload.transaction.witnessed.WitnessedDeleteTransactionAction;
import com.palantir.atlasdb.workload.transaction.witnessed.WitnessedReadTransactionAction;
import com.palantir.atlasdb.workload.transaction.witnessed.WitnessedRowColumnRangeReadTransactionAction;
import com.palantir.atlasdb.workload.transaction.witnessed.WitnessedTransactionAction;
import com.palantir.atlasdb.workload.transaction.witnessed.WitnessedWriteTransactionAction;
import com.palantir.logsafe.exceptions.SafeIllegalArgumentException;
import com.palantir.logsafe.exceptions.SafeIllegalStateException;
import java.util.List;
import java.util.Map;
import java.util.Optional;
import java.util.Set;
import java.util.function.Consumer;
import java.util.stream.Collectors;
import java.util.stream.IntStream;
import org.junit.Before;
import org.junit.Test;

public final class AtlasDbInteractiveTransactionTest {

    private TransactionManager manager;

    @Before
    public void before() {
        manager = TransactionManagers.createInMemory(Set.of());
        manager.getKeyValueService().createTables(TABLES_TO_ATLAS_METADATA);
    }

    @Test
    public void witnessRecordsAllSingleCellActions() {
        assertThat(readWrite(transaction -> {
                    transaction.write(TABLE_1, WORKLOAD_CELL_TWO, VALUE_ONE);
                    transaction.read(TABLE_1, WORKLOAD_CELL_ONE);
                    transaction.delete(TABLE_1, WORKLOAD_CELL_ONE);
                }))
                .containsExactly(
                        WitnessedWriteTransactionAction.of(TABLE_1, WORKLOAD_CELL_TWO, VALUE_ONE),
                        WitnessedReadTransactionAction.of(TABLE_1, WORKLOAD_CELL_ONE, Optional.empty()),
                        WitnessedDeleteTransactionAction.of(TABLE_1, WORKLOAD_CELL_ONE));
    }

    @Test
    public void readHandlesEmptyAndPresentValue() {
        assertThat(readWrite(transaction -> {
                    transaction.read(TABLE_1, WORKLOAD_CELL_ONE);
                    transaction.write(TABLE_1, WORKLOAD_CELL_ONE, VALUE_ONE);
                    transaction.read(TABLE_1, WORKLOAD_CELL_ONE);
                }))
                .containsExactly(
                        WitnessedReadTransactionAction.of(TABLE_1, WORKLOAD_CELL_ONE, Optional.empty()),
                        WitnessedWriteTransactionAction.of(TABLE_1, WORKLOAD_CELL_ONE, VALUE_ONE),
                        WitnessedReadTransactionAction.of(TABLE_1, WORKLOAD_CELL_ONE, Optional.of(VALUE_ONE)));
    }

    @Test
    public void witnessRecordsColumnRangeActions() {
        assertThat(readWrite(transaction -> {
                    transaction.write(TABLE_1, WORKLOAD_CELL_TWO, VALUE_ONE);
<<<<<<< HEAD
                    transaction.getRowColumnRange(
                            TABLE_1,
                            WORKLOAD_CELL_TWO.key(),
                            ColumnRangeSelection.builder().build());
=======
                    transaction.getRowColumnRange(TABLE_1, WORKLOAD_CELL_TWO.key(), ColumnRangeSelection.all());
>>>>>>> b1dfe8f8
                }))
                .containsExactly(
                        WitnessedWriteTransactionAction.of(TABLE_1, WORKLOAD_CELL_TWO, VALUE_ONE),
                        WitnessedRowColumnRangeReadTransactionAction.builder()
                                .originalQuery(RowColumnRangeReadTransactionAction.builder()
                                        .table(TABLE_1)
                                        .row(WORKLOAD_CELL_TWO.key())
<<<<<<< HEAD
                                        .columnRangeSelection(
                                                ColumnRangeSelection.builder().build())
=======
                                        .columnRangeSelection(ColumnRangeSelection.all())
>>>>>>> b1dfe8f8
                                        .build())
                                .addColumnsAndValues(ColumnValue.of(WORKLOAD_CELL_TWO.column(), VALUE_ONE))
                                .build());
    }

    @Test
    public void emptyColumnRangeReadsAreRecorded() {
        assertThat(readWrite(transaction -> {
<<<<<<< HEAD
                    transaction.getRowColumnRange(
                            TABLE_1,
                            WORKLOAD_CELL_TWO.key(),
                            ColumnRangeSelection.builder().build());
=======
                    transaction.getRowColumnRange(TABLE_1, WORKLOAD_CELL_TWO.key(), ColumnRangeSelection.all());
>>>>>>> b1dfe8f8
                }))
                .containsExactly(WitnessedRowColumnRangeReadTransactionAction.builder()
                        .originalQuery(RowColumnRangeReadTransactionAction.builder()
                                .table(TABLE_1)
                                .row(WORKLOAD_CELL_TWO.key())
<<<<<<< HEAD
                                .columnRangeSelection(
                                        ColumnRangeSelection.builder().build())
=======
                                .columnRangeSelection(ColumnRangeSelection.all())
>>>>>>> b1dfe8f8
                                .build())
                        .build());
    }

    @Test
    public void allRelevantCellsAreRecordedForFullColumnScan() {
        int iterationCount = 1000;
        assertThat(readWrite(transaction -> {
                    IntStream.range(0, iterationCount)
                            .forEach(column ->
                                    transaction.write(TABLE_1, ImmutableWorkloadCell.of(1, column), VALUE_ONE));
<<<<<<< HEAD
                    transaction.getRowColumnRange(
                            TABLE_1, 1, ColumnRangeSelection.builder().build());
=======
                    transaction.getRowColumnRange(TABLE_1, 1, ColumnRangeSelection.all());
>>>>>>> b1dfe8f8
                }))
                .hasSize(iterationCount + 1)
                .element(iterationCount)
                .satisfies(rowColumnRangeReadAction -> assertThat(rowColumnRangeReadAction)
                        .isInstanceOfSatisfying(
                                WitnessedRowColumnRangeReadTransactionAction.class,
                                witness -> assertThat(witness.columnsAndValues())
                                        .isEqualTo(IntStream.range(0, iterationCount)
                                                .mapToObj(column -> ColumnValue.of(column, VALUE_ONE))
                                                .collect(Collectors.toList()))));
    }

    @Test
    public void allRelevantCellsAreRecordedForSpecificRangeSubquery() {
        int iterationCount = 1000;
        int startInclusive = 313;
        int endExclusive = 855;
        assertThat(readWrite(transaction -> {
                    IntStream.range(0, iterationCount)
                            .forEach(column ->
                                    transaction.write(TABLE_1, ImmutableWorkloadCell.of(1, column), VALUE_ONE));
                    transaction.getRowColumnRange(
                            TABLE_1,
                            1,
                            ColumnRangeSelection.builder()
                                    .startColumnInclusive(startInclusive)
                                    .endColumnExclusive(endExclusive)
                                    .build());
                }))
                .hasSize(iterationCount + 1)
                .element(iterationCount)
                .satisfies(rowColumnRangeReadAction -> assertThat(rowColumnRangeReadAction)
                        .isInstanceOfSatisfying(
                                WitnessedRowColumnRangeReadTransactionAction.class,
                                witness -> assertThat(witness.columnsAndValues())
                                        .isEqualTo(IntStream.range(startInclusive, endExclusive)
                                                .mapToObj(column -> ColumnValue.of(column, VALUE_ONE))
                                                .collect(Collectors.toList()))));
    }

    @Test
    public void readThrowsWhenTableDoesNotExist() {
        assertThatThrownWhenUnknownTableReferenced(transaction -> transaction.read(TABLE_1, WORKLOAD_CELL_ONE));
    }

    @Test
    public void writeThrowsWhenTableDoesNotExist() {
        assertThatThrownWhenUnknownTableReferenced(
                transaction -> transaction.write(TABLE_1, WORKLOAD_CELL_ONE, VALUE_ONE));
    }

    @Test
    public void deleteThrowsWhenTableDoesNotExist() {
        assertThatThrownWhenUnknownTableReferenced(transaction -> transaction.delete(TABLE_1, WORKLOAD_CELL_ONE));
    }

    @Test
    public void getRowsColumnRangeThrowsWhenTableDoesNotExist() {
<<<<<<< HEAD
        assertThatThrownWhenUnknownTableReferenced(transaction -> transaction.getRowColumnRange(
                TABLE_1, WORKLOAD_CELL_ONE.key(), ColumnRangeSelection.builder().build()));
=======
        assertThatThrownWhenUnknownTableReferenced(transaction ->
                transaction.getRowColumnRange(TABLE_1, WORKLOAD_CELL_ONE.key(), ColumnRangeSelection.all()));
>>>>>>> b1dfe8f8
    }

    @Test
    public void readThrowsWhenInteractiveTransactionAlreadyWitnessed() {
        assertThatThrownWhenInteractiveTransactionAlreadyWitnessed(
                transaction -> transaction.read(TABLE_1, WORKLOAD_CELL_ONE));
    }

    @Test
    public void writeThrowsWhenInteractiveTransactionAlreadyWitnessed() {
        assertThatThrownWhenInteractiveTransactionAlreadyWitnessed(
                transaction -> transaction.write(TABLE_1, WORKLOAD_CELL_ONE, VALUE_ONE));
    }

    @Test
    public void deleteThrowsWhenInteractiveTransactionAlreadyWitnessed() {
        assertThatThrownWhenInteractiveTransactionAlreadyWitnessed(
                transaction -> transaction.delete(TABLE_1, WORKLOAD_CELL_ONE));
    }

    @Test
    public void getRowColumnRangeThrowsWhenInteractiveTransactionAlreadyWitnessed() {
<<<<<<< HEAD
        assertThatThrownWhenInteractiveTransactionAlreadyWitnessed(transaction -> transaction.getRowColumnRange(
                TABLE_1, WORKLOAD_CELL_ONE.key(), ColumnRangeSelection.builder().build()));
=======
        assertThatThrownWhenInteractiveTransactionAlreadyWitnessed(transaction ->
                transaction.getRowColumnRange(TABLE_1, WORKLOAD_CELL_ONE.key(), ColumnRangeSelection.all()));
>>>>>>> b1dfe8f8
    }

    private List<WitnessedTransactionAction> readWrite(Consumer<AtlasDbInteractiveTransaction> transactionConsumer) {
        return manager.runTaskWithRetry(atlasTransaction -> {
            AtlasDbInteractiveTransaction interactiveTransaction =
                    new AtlasDbInteractiveTransaction(atlasTransaction, NAMES_TO_REFERENCES_TABLE_1);
            transactionConsumer.accept(interactiveTransaction);
            return interactiveTransaction.witness();
        });
    }

    private void assertThatThrownWhenUnknownTableReferenced(
            Consumer<AtlasDbInteractiveTransaction> transactionConsumer) {
        assertThatThrownBy(() -> manager.runTaskWithRetry(txn -> {
                    transactionConsumer.accept(new AtlasDbInteractiveTransaction(txn, Map.of()));
                    return null;
                }))
                .isInstanceOf(SafeIllegalArgumentException.class)
                .hasMessageContaining("Transaction action has unknown table.");
    }

    private void assertThatThrownWhenInteractiveTransactionAlreadyWitnessed(
            Consumer<AtlasDbInteractiveTransaction> transactionConsumer) {
        assertThatThrownBy(() -> manager.runTaskWithRetry(txn -> {
                    AtlasDbInteractiveTransaction transaction =
                            new AtlasDbInteractiveTransaction(txn, NAMES_TO_REFERENCES_TABLE_1);
                    transaction.witness();
                    transactionConsumer.accept(transaction);
                    return null;
                }))
                .isInstanceOf(SafeIllegalStateException.class)
                .hasMessageContaining("Transaction has already been witnessed and can no longer perform any actions.");
    }
}<|MERGE_RESOLUTION|>--- conflicted
+++ resolved
@@ -86,14 +86,7 @@
     public void witnessRecordsColumnRangeActions() {
         assertThat(readWrite(transaction -> {
                     transaction.write(TABLE_1, WORKLOAD_CELL_TWO, VALUE_ONE);
-<<<<<<< HEAD
-                    transaction.getRowColumnRange(
-                            TABLE_1,
-                            WORKLOAD_CELL_TWO.key(),
-                            ColumnRangeSelection.builder().build());
-=======
                     transaction.getRowColumnRange(TABLE_1, WORKLOAD_CELL_TWO.key(), ColumnRangeSelection.all());
->>>>>>> b1dfe8f8
                 }))
                 .containsExactly(
                         WitnessedWriteTransactionAction.of(TABLE_1, WORKLOAD_CELL_TWO, VALUE_ONE),
@@ -101,12 +94,7 @@
                                 .originalQuery(RowColumnRangeReadTransactionAction.builder()
                                         .table(TABLE_1)
                                         .row(WORKLOAD_CELL_TWO.key())
-<<<<<<< HEAD
-                                        .columnRangeSelection(
-                                                ColumnRangeSelection.builder().build())
-=======
                                         .columnRangeSelection(ColumnRangeSelection.all())
->>>>>>> b1dfe8f8
                                         .build())
                                 .addColumnsAndValues(ColumnValue.of(WORKLOAD_CELL_TWO.column(), VALUE_ONE))
                                 .build());
@@ -115,25 +103,13 @@
     @Test
     public void emptyColumnRangeReadsAreRecorded() {
         assertThat(readWrite(transaction -> {
-<<<<<<< HEAD
-                    transaction.getRowColumnRange(
-                            TABLE_1,
-                            WORKLOAD_CELL_TWO.key(),
-                            ColumnRangeSelection.builder().build());
-=======
                     transaction.getRowColumnRange(TABLE_1, WORKLOAD_CELL_TWO.key(), ColumnRangeSelection.all());
->>>>>>> b1dfe8f8
                 }))
                 .containsExactly(WitnessedRowColumnRangeReadTransactionAction.builder()
                         .originalQuery(RowColumnRangeReadTransactionAction.builder()
                                 .table(TABLE_1)
                                 .row(WORKLOAD_CELL_TWO.key())
-<<<<<<< HEAD
-                                .columnRangeSelection(
-                                        ColumnRangeSelection.builder().build())
-=======
                                 .columnRangeSelection(ColumnRangeSelection.all())
->>>>>>> b1dfe8f8
                                 .build())
                         .build());
     }
@@ -145,12 +121,7 @@
                     IntStream.range(0, iterationCount)
                             .forEach(column ->
                                     transaction.write(TABLE_1, ImmutableWorkloadCell.of(1, column), VALUE_ONE));
-<<<<<<< HEAD
-                    transaction.getRowColumnRange(
-                            TABLE_1, 1, ColumnRangeSelection.builder().build());
-=======
                     transaction.getRowColumnRange(TABLE_1, 1, ColumnRangeSelection.all());
->>>>>>> b1dfe8f8
                 }))
                 .hasSize(iterationCount + 1)
                 .element(iterationCount)
@@ -209,13 +180,8 @@
 
     @Test
     public void getRowsColumnRangeThrowsWhenTableDoesNotExist() {
-<<<<<<< HEAD
-        assertThatThrownWhenUnknownTableReferenced(transaction -> transaction.getRowColumnRange(
-                TABLE_1, WORKLOAD_CELL_ONE.key(), ColumnRangeSelection.builder().build()));
-=======
         assertThatThrownWhenUnknownTableReferenced(transaction ->
                 transaction.getRowColumnRange(TABLE_1, WORKLOAD_CELL_ONE.key(), ColumnRangeSelection.all()));
->>>>>>> b1dfe8f8
     }
 
     @Test
@@ -238,13 +204,8 @@
 
     @Test
     public void getRowColumnRangeThrowsWhenInteractiveTransactionAlreadyWitnessed() {
-<<<<<<< HEAD
-        assertThatThrownWhenInteractiveTransactionAlreadyWitnessed(transaction -> transaction.getRowColumnRange(
-                TABLE_1, WORKLOAD_CELL_ONE.key(), ColumnRangeSelection.builder().build()));
-=======
         assertThatThrownWhenInteractiveTransactionAlreadyWitnessed(transaction ->
                 transaction.getRowColumnRange(TABLE_1, WORKLOAD_CELL_ONE.key(), ColumnRangeSelection.all()));
->>>>>>> b1dfe8f8
     }
 
     private List<WitnessedTransactionAction> readWrite(Consumer<AtlasDbInteractiveTransaction> transactionConsumer) {
