/*
 * (c) Copyright 2018 Palantir Technologies Inc. All rights reserved.
 *
 * Licensed under the Apache License, Version 2.0 (the "License");
 * you may not use this file except in compliance with the License.
 * You may obtain a copy of the License at
 *
 *     http://www.apache.org/licenses/LICENSE-2.0
 *
 * Unless required by applicable law or agreed to in writing, software
 * distributed under the License is distributed on an "AS IS" BASIS,
 * WITHOUT WARRANTIES OR CONDITIONS OF ANY KIND, either express or implied.
 * See the License for the specific language governing permissions and
 * limitations under the License.
 */
package com.palantir.atlasdb.transaction.service;

import com.google.common.util.concurrent.ListenableFuture;
import com.palantir.atlasdb.atomic.AtomicTable;
import com.palantir.atlasdb.atomic.ConsensusForgettingStore;
import com.palantir.atlasdb.atomic.InstrumentedConsensusForgettingStore;
import com.palantir.atlasdb.atomic.PueKvsConsensusForgettingStore;
import com.palantir.atlasdb.atomic.ResilientCommitTimestampAtomicTable;
import com.palantir.atlasdb.atomic.SimpleCommitTimestampAtomicTable;
import com.palantir.atlasdb.atomic.TimestampExtractingAtomicTable;
import com.palantir.atlasdb.futures.AtlasFutures;
import com.palantir.atlasdb.keyvalue.api.KeyValueService;
import com.palantir.atlasdb.keyvalue.api.TableReference;
import com.palantir.atlasdb.transaction.encoding.CellEncodingStrategy;
import com.palantir.atlasdb.transaction.encoding.TicketsEncodingStrategy;
import com.palantir.atlasdb.transaction.encoding.TimestampEncodingStrategy;
import com.palantir.atlasdb.transaction.encoding.TwoPhaseEncodingStrategy;
import com.palantir.atlasdb.transaction.encoding.V1EncodingStrategy;
import com.palantir.atlasdb.transaction.impl.TransactionConstants;
import com.palantir.tritium.metrics.registry.TaggedMetricRegistry;
import java.util.Map;
import java.util.function.Supplier;

public final class SimpleTransactionService implements EncodingTransactionService {
    private final AtomicTable<Long, Long> txnTable;
    private final TimestampEncodingStrategy<?> encodingStrategy;

    private SimpleTransactionService(AtomicTable<Long, Long> txnTable, TimestampEncodingStrategy<?> encodingStrategy) {
        this.encodingStrategy = encodingStrategy;
        this.txnTable = txnTable;
    }

    public static SimpleTransactionService createV1(KeyValueService kvs) {
        return createSimple(kvs, TransactionConstants.TRANSACTION_TABLE, V1EncodingStrategy.INSTANCE);
    }

    public static SimpleTransactionService createV2(KeyValueService kvs) {
        return createSimple(kvs, TransactionConstants.TRANSACTIONS2_TABLE, TicketsEncodingStrategy.INSTANCE);
    }

    public static SimpleTransactionService createV3(
            KeyValueService kvs, TaggedMetricRegistry metricRegistry, Supplier<Boolean> acceptStagingReadsAsCommitted) {
        if (kvs.getCheckAndSetCompatibility().consistentOnFailure()) {
            return createSimple(kvs, TransactionConstants.TRANSACTIONS2_TABLE, TicketsEncodingStrategy.INSTANCE);
        }
        return createResilient(
                kvs,
                TransactionConstants.TRANSACTIONS2_TABLE,
                TwoPhaseEncodingStrategy.INSTANCE,
                metricRegistry,
                acceptStagingReadsAsCommitted);
    }

    private static SimpleTransactionService createSimple(
            KeyValueService kvs,
            TableReference tableRef,
            TimestampEncodingStrategy<TransactionStatus> encodingStrategy) {
        AtomicTable<Long, Long> pueTable = new TimestampExtractingAtomicTable(
                new SimpleCommitTimestampAtomicTable(kvs, tableRef, encodingStrategy));
        return new SimpleTransactionService(pueTable, encodingStrategy);
    }

    private static SimpleTransactionService createResilient(
            KeyValueService kvs,
            TableReference tableRef,
            TwoPhaseEncodingStrategy encodingStrategy,
            TaggedMetricRegistry metricRegistry,
            Supplier<Boolean> acceptStagingReadsAsCommitted) {
        ConsensusForgettingStore store = InstrumentedConsensusForgettingStore.create(
                new PueKvsConsensusForgettingStore(kvs, tableRef), metricRegistry);
<<<<<<< HEAD
        AtomicTable<Long, Long> atomicTable = new ResilientCommitTimestampAtomicTable(
                store, encodingStrategy, acceptStagingReadsAsCommitted, metricRegistry);
        return new SimpleTransactionService(atomicTable, encodingStrategy);
=======
        AtomicTable<Long, Long> pueTable = new TimestampExtractingAtomicTable(new ResilientCommitTimestampAtomicTable(
                store, encodingStrategy, acceptStagingReadsAsCommitted, metricRegistry));
        return new SimpleTransactionService(pueTable, encodingStrategy);
>>>>>>> 93bc5919
    }

    @Override
    public Long get(long startTimestamp) {
        return AtlasFutures.getUnchecked(getAsync(startTimestamp));
    }

    @Override
    public Map<Long, Long> get(Iterable<Long> startTimestamps) {
        return AtlasFutures.getUnchecked(getAsync(startTimestamps));
    }

    @Override
    public void markInProgress(long startTimestamp) {
        txnTable.markInProgress(startTimestamp);
    }

    @Override
    public void markInProgress(Iterable<Long> startTimestamps) {
        txnTable.markInProgress(startTimestamps);
    }

    @Override
    public ListenableFuture<Long> getAsync(long startTimestamp) {
        return txnTable.get(startTimestamp);
    }

    @Override
    public ListenableFuture<Map<Long, Long>> getAsync(Iterable<Long> startTimestamps) {
        return txnTable.get(startTimestamps);
    }

    @Override
    public void putUnlessExists(long startTimestamp, long commitTimestamp) {
        txnTable.update(startTimestamp, commitTimestamp);
    }

    @Override
    public void putUnlessExists(Map<Long, Long> startTimestampToCommitTimestamp) {
        txnTable.updateMultiple(startTimestampToCommitTimestamp);
    }

    @Override
    public CellEncodingStrategy getCellEncodingStrategy() {
        return encodingStrategy;
    }

    @Override
    public void close() {
        // we do not close the injected kvs
    }
}<|MERGE_RESOLUTION|>--- conflicted
+++ resolved
@@ -83,15 +83,9 @@
             Supplier<Boolean> acceptStagingReadsAsCommitted) {
         ConsensusForgettingStore store = InstrumentedConsensusForgettingStore.create(
                 new PueKvsConsensusForgettingStore(kvs, tableRef), metricRegistry);
-<<<<<<< HEAD
-        AtomicTable<Long, Long> atomicTable = new ResilientCommitTimestampAtomicTable(
-                store, encodingStrategy, acceptStagingReadsAsCommitted, metricRegistry);
-        return new SimpleTransactionService(atomicTable, encodingStrategy);
-=======
         AtomicTable<Long, Long> pueTable = new TimestampExtractingAtomicTable(new ResilientCommitTimestampAtomicTable(
                 store, encodingStrategy, acceptStagingReadsAsCommitted, metricRegistry));
         return new SimpleTransactionService(pueTable, encodingStrategy);
->>>>>>> 93bc5919
     }
 
     @Override
