/*
 * (c) Copyright 2020 Palantir Technologies Inc. All rights reserved.
 *
 * Licensed under the Apache License, Version 2.0 (the "License");
 * you may not use this file except in compliance with the License.
 * You may obtain a copy of the License at
 *
 *     http://www.apache.org/licenses/LICENSE-2.0
 *
 * Unless required by applicable law or agreed to in writing, software
 * distributed under the License is distributed on an "AS IS" BASIS,
 * WITHOUT WARRANTIES OR CONDITIONS OF ANY KIND, either express or implied.
 * See the License for the specific language governing permissions and
 * limitations under the License.
 */

package com.palantir.atlasdb.keyvalue.api.watch;

import com.google.common.collect.ImmutableSet;
import com.google.common.collect.Range;
import com.palantir.atlasdb.keyvalue.api.watch.TimestampStateStore.CommitInfo;
import com.palantir.atlasdb.transaction.api.TransactionLockWatchFailedException;
import com.palantir.lock.LockDescriptor;
import com.palantir.lock.client.LeasedLockToken;
import com.palantir.lock.v2.LockToken;
import com.palantir.lock.watch.CommitUpdate;
import com.palantir.lock.watch.ImmutableTransactionsLockWatchUpdate;
import com.palantir.lock.watch.LockEvent;
import com.palantir.lock.watch.LockWatchCreatedEvent;
import com.palantir.lock.watch.LockWatchEvent;
import com.palantir.lock.watch.LockWatchVersion;
import com.palantir.lock.watch.TransactionsLockWatchUpdate;
import com.palantir.lock.watch.UnlockEvent;
import com.palantir.logsafe.SafeArg;
import com.palantir.logsafe.logger.SafeLogger;
import com.palantir.logsafe.logger.SafeLoggerFactory;
import java.util.HashSet;
import java.util.Optional;
import java.util.Set;
import java.util.UUID;
import org.immutables.value.Value;

@Value.Immutable
interface ClientLogEvents {
    SafeLogger log = SafeLoggerFactory.get(ClientLogEvents.class);

    LockWatchEvents events();

    boolean clearCache();

    @Value.Derived
    default Optional<Long> latestVersion() {
        return events().versionRange().map(Range::upperEndpoint);
    }

    default TransactionsLockWatchUpdate toTransactionsLockWatchUpdate(
            TimestampMapping timestampMapping, Optional<LockWatchVersion> lastKnownVersion) {
        /*
         Case 1: client is behind earliest transaction. Therefore we want to ensure that there are events present for
                 each version starting with the client version (exclusive) and ending with latest transaction version
                 (inclusive).
         Case 2: client is at least as up-to-date as the earliest transaction. The check here is the same as above.
         Case 3: client is completely up-to-date. Here, we don't need to check for any versions.
         Case 4: client has no version. Then we expect that the events returned at least enclose the versions of
                 the transactions.
         Case 5: the client is very far behind, but still has a version. In this case, we should not check based on the
                 client version, but rather the lower bound of the timestamp mapping.
        */
        verifyReturnedEventsEnclosesTransactionVersions(
                lastKnownVersion
                        .filter(_unused -> !clearCache())
                        .map(LockWatchVersion::version)
                        .map(version -> version + 1)
                        .orElseGet(() -> timestampMapping.versionRange().lowerEndpoint()),
                timestampMapping.versionRange().upperEndpoint());
        return ImmutableTransactionsLockWatchUpdate.builder()
                .startTsToSequence(timestampMapping.timestampMapping())
                .events(events().events())
                .clearCache(clearCache())
                .build();
    }

    default CommitUpdate toCommitUpdate(
            LockWatchVersion startVersion, LockWatchVersion endVersion, Optional<CommitInfo> commitInfo) {
        if (clearCache()) {
            return CommitUpdate.invalidateAll();
        }

        // We want to ensure that we do not miss any versions, but we do not care about the event with the same version
        // as the start version.
        verifyReturnedEventsEnclosesTransactionVersions(startVersion.version() + 1, endVersion.version());

        LockEventVisitor eventVisitor = new LockEventVisitor(commitInfo.map(CommitInfo::commitLockToken));
        Set<LockDescriptor> locksTakenOut = new HashSet<>();
        events().events().forEach(event -> locksTakenOut.addAll(event.accept(eventVisitor)));
        return CommitUpdate.invalidateSome(locksTakenOut);
    }

    default void verifyReturnedEventsEnclosesTransactionVersions(long lowerBound, long upperBound) {
        if (lowerBound > upperBound) {
            return;
        }

        Range<Long> rangeToTest = Range.closed(lowerBound, upperBound);
        events().versionRange().ifPresent(eventsRange -> {
            if (!eventsRange.encloses(rangeToTest)) {
                log.warn(
                        "Events do not enclose the required version",
                        SafeArg.of("lowerBound", lowerBound),
                        SafeArg.of("upperBound", upperBound));
                throw new TransactionLockWatchFailedException("Events do not enclose the required versions");
            }
        });
    }

    class Builder extends ImmutableClientLogEvents.Builder {}

    final class LockEventVisitor implements LockWatchEvent.Visitor<Set<LockDescriptor>> {
        private final Optional<UUID> commitRequestId;

        private LockEventVisitor(Optional<LockToken> commitLocksToken) {
<<<<<<< HEAD
            commitRequestId = commitLocksToken.flatMap(lockToken -> {
                if (lockToken instanceof LeasedLockToken) {
                    return Optional.of(
                            ((LeasedLockToken) lockToken).serverToken().getRequestId());
                } else {
                    return Optional.empty();
                }
            });
=======
            commitRequestId = commitLocksToken
                    .filter(lockToken -> lockToken instanceof LeasedLockToken)
                    .map(lockToken ->
                            ((LeasedLockToken) lockToken).serverToken().getRequestId());
>>>>>>> 1402b0f1
        }

        @Override
        public Set<LockDescriptor> visit(LockEvent lockEvent) {
            if (commitRequestId
                    .filter(requestId -> requestId.equals(lockEvent.lockToken().getRequestId()))
                    .isPresent()) {
                return ImmutableSet.of();
            } else {
                return lockEvent.lockDescriptors();
            }
        }

        @Override
        public Set<LockDescriptor> visit(UnlockEvent unlockEvent) {
            return ImmutableSet.of();
        }

        @Override
        public Set<LockDescriptor> visit(LockWatchCreatedEvent lockWatchCreatedEvent) {
            return lockWatchCreatedEvent.lockDescriptors();
        }
    }
}<|MERGE_RESOLUTION|>--- conflicted
+++ resolved
@@ -119,21 +119,10 @@
         private final Optional<UUID> commitRequestId;
 
         private LockEventVisitor(Optional<LockToken> commitLocksToken) {
-<<<<<<< HEAD
-            commitRequestId = commitLocksToken.flatMap(lockToken -> {
-                if (lockToken instanceof LeasedLockToken) {
-                    return Optional.of(
-                            ((LeasedLockToken) lockToken).serverToken().getRequestId());
-                } else {
-                    return Optional.empty();
-                }
-            });
-=======
             commitRequestId = commitLocksToken
                     .filter(lockToken -> lockToken instanceof LeasedLockToken)
                     .map(lockToken ->
                             ((LeasedLockToken) lockToken).serverToken().getRequestId());
->>>>>>> 1402b0f1
         }
 
         @Override
