/*
 * Copyright 2018 Palantir Technologies, Inc. All rights reserved.
 *
 * Licensed under the BSD-3 License (the "License");
 * you may not use this file except in compliance with the License.
 * You may obtain a copy of the License at
 *
 * http://opensource.org/licenses/BSD-3-Clause
 *
 * Unless required by applicable law or agreed to in writing, software
 * distributed under the License is distributed on an "AS IS" BASIS,
 * WITHOUT WARRANTIES OR CONDITIONS OF ANY KIND, either express or implied.
 * See the License for the specific language governing permissions and
 * limitations under the License.
 */

package com.palantir.atlasdb.sweep.queue;

import java.util.Map;

import com.google.common.base.Preconditions;
import com.google.common.collect.ImmutableMap;
import com.google.common.collect.Iterables;
import com.palantir.atlasdb.keyvalue.api.Cell;
import com.palantir.atlasdb.keyvalue.api.CheckAndSetException;
import com.palantir.atlasdb.keyvalue.api.CheckAndSetRequest;
import com.palantir.atlasdb.keyvalue.api.KeyValueService;
import com.palantir.atlasdb.keyvalue.api.TableReference;
import com.palantir.atlasdb.keyvalue.api.Value;
import com.palantir.atlasdb.schema.generated.SweepShardProgressTable;
import com.palantir.atlasdb.schema.generated.TargetedSweepTableFactory;
import com.palantir.util.PersistableBoolean;

public class KvsSweepQueueProgress {
    private static final TableReference TABLE_REF = TargetedSweepTableFactory.of()
            .getSweepShardProgressTable(null).getTableRef();
<<<<<<< HEAD
    private static final int NUMBER_OF_SHARDS_INDEX = 1024;
=======
    private static final int SHARD_COUNT_INDEX = -1;
    private static final long CAS_TIMESTAMP = 1L;
    public static final long INITIAL_SHARDS = 1L;
    public static final long INITIAL_TIMESTAMP = 0L;
>>>>>>> 21738e8a

    private final KeyValueService kvs;

    public KvsSweepQueueProgress(KeyValueService kvs) {
        this.kvs = kvs;
    }

<<<<<<< HEAD
    public long getNumberOfShards() {
        return getOrReturnInitial(NUMBER_OF_SHARDS_INDEX, true, 1L);
=======
    public long numberOfShards() {
        return getOrInitializeTo(ShardAndStrategy.conservative(SHARD_COUNT_INDEX), INITIAL_SHARDS);
>>>>>>> 21738e8a
    }

    public void updateNumberOfShards(int newNumber) {
        Preconditions.checkArgument(newNumber <= 128);
        increaseValueToAtLeast(ShardAndStrategy.conservative(SHARD_COUNT_INDEX), newNumber);
    }

<<<<<<< HEAD
    public long getLastSweptTimestampPartition(int shard, boolean conservative) {
        return getOrReturnInitial(shard, conservative, -1L);
    }

    public void updateLastSweptTimestampPartition(int shard, boolean conservative, long timestamp) {
        increaseValue(shard, conservative, timestamp);
    }

    private long getOrReturnInitial(int shard, boolean conservative, long initialValue) {
        Map<Cell, Value> result = getEntry(shard, conservative);
        if (result.isEmpty()) {
            return initialValue;
=======
    public long lastSweptTimestamp(ShardAndStrategy shardAndStrategy) {
        return getOrInitializeTo(shardAndStrategy, INITIAL_TIMESTAMP);
    }

    public void updateLastSweptTimestamp(ShardAndStrategy shardAndStrategy, long timestamp) {
        increaseValueToAtLeast(shardAndStrategy, timestamp);
    }

    private long getOrInitializeTo(ShardAndStrategy shardAndStrategy, long initialValue) {
        Map<Cell, Value> result = getEntry(shardAndStrategy);
        if (result.isEmpty()) {
            return initializeShard(shardAndStrategy, initialValue);
>>>>>>> 21738e8a
        }
        return getValue(result);
    }

<<<<<<< HEAD
    private Map<Cell, Value> getEntry(int shard, boolean conservative) {
        return kvs.get(TABLE_REF, ImmutableMap.of(cellForShard(shard, conservative), SweepQueueUtils.CAS_TS));
    }

    private Cell cellForShard(int shard, boolean conservative) {
        SweepShardProgressTable.SweepShardProgressRow row = SweepShardProgressTable.SweepShardProgressRow.of(
                shard, PersistableBoolean.of(conservative).persistToBytes());
=======
    private Map<Cell, Value> getEntry(ShardAndStrategy shardAndStrategy) {
        return kvs.get(TABLE_REF, ImmutableMap.of(cellForShard(shardAndStrategy), CAS_TIMESTAMP));
    }

    private Cell cellForShard(ShardAndStrategy shardAndStrategy) {
        SweepShardProgressTable.SweepShardProgressRow row = SweepShardProgressTable.SweepShardProgressRow.of(
                shardAndStrategy.shard(),
                PersistableBoolean.of(shardAndStrategy.isConservative()).persistToBytes());
>>>>>>> 21738e8a
        return Cell.create(row.persistToBytes(),
                SweepShardProgressTable.SweepShardProgressNamedColumn.VALUE.getShortName());
    }

    private long getValue(Map<Cell, Value> entry) {
        SweepShardProgressTable.Value value = SweepShardProgressTable.Value.BYTES_HYDRATOR.hydrateFromBytes(
                Iterables.getOnlyElement(entry.values()).getContents());
        return value.getValue();
    }

<<<<<<< HEAD
    private void increaseValue(int shard, boolean conservative, long newValue) {
        long oldVal = getLastSweptTimestampPartition(shard, conservative);
        byte[] colValNew = SweepShardProgressTable.Value.of(newValue).persistValue();
=======
    private long initializeShard(ShardAndStrategy shardAndStrategy, long initialValue) {
        SweepShardProgressTable.Value colVal = SweepShardProgressTable.Value.of(initialValue);
        CheckAndSetRequest initializeRequest = CheckAndSetRequest
                .newCell(TABLE_REF, cellForShard(shardAndStrategy), colVal.persistValue());
        try {
            kvs.checkAndSet(initializeRequest);
            return initialValue;
        } catch (CheckAndSetException e) {
            return getValue(getEntry(shardAndStrategy));
        }
    }

    private long increaseValueToAtLeast(ShardAndStrategy shardAndStrategy, long newValue) {
        long oldVal = getValue(getEntry(shardAndStrategy));
        SweepShardProgressTable.Value colValNew = SweepShardProgressTable.Value.of(newValue);
>>>>>>> 21738e8a

        // todo(gmaretic): is the potential infinite loop here scary? Should we code defensively and fail if oldVal remains constant?
        while (oldVal < newValue) {
<<<<<<< HEAD
            CheckAndSetRequest casRequest = createRequest(shard, conservative, oldVal, colValNew);
=======
            SweepShardProgressTable.Value colValOld = SweepShardProgressTable.Value.of(oldVal);
            CheckAndSetRequest casRequest = CheckAndSetRequest.singleCell(
                    TABLE_REF, cellForShard(shardAndStrategy), colValOld.persistValue(), colValNew.persistValue());
>>>>>>> 21738e8a
            try {
                kvs.checkAndSet(casRequest);
                return newValue;
            } catch (CheckAndSetException e) {
                oldVal = getValue(getEntry(shardAndStrategy));
            }
        }
        return  oldVal;
    }

    private CheckAndSetRequest createRequest(int shard, boolean conservative, long oldVal, byte[] colValNew) {
        if (oldVal == -1) {
            return CheckAndSetRequest.newCell(TABLE_REF, cellForShard(shard, conservative), colValNew);
        }
        byte[] colValOld = SweepShardProgressTable.Value.of(oldVal).persistValue();
        return CheckAndSetRequest.singleCell(TABLE_REF, cellForShard(shard, conservative), colValOld, colValNew);
    }
}<|MERGE_RESOLUTION|>--- conflicted
+++ resolved
@@ -34,14 +34,10 @@
 public class KvsSweepQueueProgress {
     private static final TableReference TABLE_REF = TargetedSweepTableFactory.of()
             .getSweepShardProgressTable(null).getTableRef();
-<<<<<<< HEAD
-    private static final int NUMBER_OF_SHARDS_INDEX = 1024;
-=======
+
     private static final int SHARD_COUNT_INDEX = -1;
-    private static final long CAS_TIMESTAMP = 1L;
     public static final long INITIAL_SHARDS = 1L;
-    public static final long INITIAL_TIMESTAMP = 0L;
->>>>>>> 21738e8a
+    public static final long INITIAL_TIMESTAMP = -1L;
 
     private final KeyValueService kvs;
 
@@ -49,13 +45,9 @@
         this.kvs = kvs;
     }
 
-<<<<<<< HEAD
+
     public long getNumberOfShards() {
-        return getOrReturnInitial(NUMBER_OF_SHARDS_INDEX, true, 1L);
-=======
-    public long numberOfShards() {
-        return getOrInitializeTo(ShardAndStrategy.conservative(SHARD_COUNT_INDEX), INITIAL_SHARDS);
->>>>>>> 21738e8a
+        return getOrReturnInitial(ShardAndStrategy.conservative(SHARD_COUNT_INDEX), INITIAL_SHARDS);
     }
 
     public void updateNumberOfShards(int newNumber) {
@@ -63,55 +55,30 @@
         increaseValueToAtLeast(ShardAndStrategy.conservative(SHARD_COUNT_INDEX), newNumber);
     }
 
-<<<<<<< HEAD
-    public long getLastSweptTimestampPartition(int shard, boolean conservative) {
-        return getOrReturnInitial(shard, conservative, -1L);
+    public long getLastSweptTimestampPartition(ShardAndStrategy shardAndStrategy) {
+        return getOrReturnInitial(shardAndStrategy, INITIAL_TIMESTAMP);
     }
 
-    public void updateLastSweptTimestampPartition(int shard, boolean conservative, long timestamp) {
-        increaseValue(shard, conservative, timestamp);
-    }
-
-    private long getOrReturnInitial(int shard, boolean conservative, long initialValue) {
-        Map<Cell, Value> result = getEntry(shard, conservative);
-        if (result.isEmpty()) {
-            return initialValue;
-=======
-    public long lastSweptTimestamp(ShardAndStrategy shardAndStrategy) {
-        return getOrInitializeTo(shardAndStrategy, INITIAL_TIMESTAMP);
-    }
-
-    public void updateLastSweptTimestamp(ShardAndStrategy shardAndStrategy, long timestamp) {
+    public void updateLastSweptTimestampPartition(ShardAndStrategy shardAndStrategy, long timestamp) {
         increaseValueToAtLeast(shardAndStrategy, timestamp);
     }
 
-    private long getOrInitializeTo(ShardAndStrategy shardAndStrategy, long initialValue) {
+    private long getOrReturnInitial(ShardAndStrategy shardAndStrategy, long initialValue) {
         Map<Cell, Value> result = getEntry(shardAndStrategy);
         if (result.isEmpty()) {
-            return initializeShard(shardAndStrategy, initialValue);
->>>>>>> 21738e8a
+            return initialValue;
         }
         return getValue(result);
     }
 
-<<<<<<< HEAD
-    private Map<Cell, Value> getEntry(int shard, boolean conservative) {
-        return kvs.get(TABLE_REF, ImmutableMap.of(cellForShard(shard, conservative), SweepQueueUtils.CAS_TS));
-    }
-
-    private Cell cellForShard(int shard, boolean conservative) {
-        SweepShardProgressTable.SweepShardProgressRow row = SweepShardProgressTable.SweepShardProgressRow.of(
-                shard, PersistableBoolean.of(conservative).persistToBytes());
-=======
     private Map<Cell, Value> getEntry(ShardAndStrategy shardAndStrategy) {
-        return kvs.get(TABLE_REF, ImmutableMap.of(cellForShard(shardAndStrategy), CAS_TIMESTAMP));
+        return kvs.get(TABLE_REF, ImmutableMap.of(cellForShard(shardAndStrategy), SweepQueueUtils.CAS_TS));
     }
 
     private Cell cellForShard(ShardAndStrategy shardAndStrategy) {
         SweepShardProgressTable.SweepShardProgressRow row = SweepShardProgressTable.SweepShardProgressRow.of(
                 shardAndStrategy.shard(),
                 PersistableBoolean.of(shardAndStrategy.isConservative()).persistToBytes());
->>>>>>> 21738e8a
         return Cell.create(row.persistToBytes(),
                 SweepShardProgressTable.SweepShardProgressNamedColumn.VALUE.getShortName());
     }
@@ -122,37 +89,13 @@
         return value.getValue();
     }
 
-<<<<<<< HEAD
-    private void increaseValue(int shard, boolean conservative, long newValue) {
-        long oldVal = getLastSweptTimestampPartition(shard, conservative);
+    private long increaseValueToAtLeast(ShardAndStrategy shardAndStrategy, long newValue) {
+        long oldVal = getLastSweptTimestampPartition(shardAndStrategy);
         byte[] colValNew = SweepShardProgressTable.Value.of(newValue).persistValue();
-=======
-    private long initializeShard(ShardAndStrategy shardAndStrategy, long initialValue) {
-        SweepShardProgressTable.Value colVal = SweepShardProgressTable.Value.of(initialValue);
-        CheckAndSetRequest initializeRequest = CheckAndSetRequest
-                .newCell(TABLE_REF, cellForShard(shardAndStrategy), colVal.persistValue());
-        try {
-            kvs.checkAndSet(initializeRequest);
-            return initialValue;
-        } catch (CheckAndSetException e) {
-            return getValue(getEntry(shardAndStrategy));
-        }
-    }
-
-    private long increaseValueToAtLeast(ShardAndStrategy shardAndStrategy, long newValue) {
-        long oldVal = getValue(getEntry(shardAndStrategy));
-        SweepShardProgressTable.Value colValNew = SweepShardProgressTable.Value.of(newValue);
->>>>>>> 21738e8a
 
         // todo(gmaretic): is the potential infinite loop here scary? Should we code defensively and fail if oldVal remains constant?
         while (oldVal < newValue) {
-<<<<<<< HEAD
-            CheckAndSetRequest casRequest = createRequest(shard, conservative, oldVal, colValNew);
-=======
-            SweepShardProgressTable.Value colValOld = SweepShardProgressTable.Value.of(oldVal);
-            CheckAndSetRequest casRequest = CheckAndSetRequest.singleCell(
-                    TABLE_REF, cellForShard(shardAndStrategy), colValOld.persistValue(), colValNew.persistValue());
->>>>>>> 21738e8a
+            CheckAndSetRequest casRequest = createRequest(shardAndStrategy, oldVal, colValNew);
             try {
                 kvs.checkAndSet(casRequest);
                 return newValue;
@@ -163,11 +106,11 @@
         return  oldVal;
     }
 
-    private CheckAndSetRequest createRequest(int shard, boolean conservative, long oldVal, byte[] colValNew) {
-        if (oldVal == -1) {
-            return CheckAndSetRequest.newCell(TABLE_REF, cellForShard(shard, conservative), colValNew);
+    private CheckAndSetRequest createRequest(ShardAndStrategy shardAndStrategy, long oldVal, byte[] colValNew) {
+        if (oldVal == INITIAL_TIMESTAMP) {
+            return CheckAndSetRequest.newCell(TABLE_REF, cellForShard(shardAndStrategy), colValNew);
         }
         byte[] colValOld = SweepShardProgressTable.Value.of(oldVal).persistValue();
-        return CheckAndSetRequest.singleCell(TABLE_REF, cellForShard(shard, conservative), colValOld, colValNew);
+        return CheckAndSetRequest.singleCell(TABLE_REF, cellForShard(shardAndStrategy), colValOld, colValNew);
     }
 }