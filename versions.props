ch.qos.logback:* = 1.2.3
com.ea.agentloader:ea-agent-loader = 1.0.3
com.fasterxml.jackson.*:* = 2.11.1
com.github.peterwippermann.junit4:parameterized-suite = 1.1.0
com.github.rholder:guava-retrying = 2.0.0
com.github.stefanbirkner:system-rules = 1.19.0
com.github.tomakehurst:wiremock-standalone = 2.27.2
com.google.auto:auto-common = 0.11
com.google.auto.service:auto-service = 1.0-rc6
com.google.code.findbugs:findbugs-annotations = 3.0.1
com.google.code.findbugs:jsr305 = 3.0.2
com.google.dagger:dagger = 2.33
com.google.dagger:dagger-compiler = 2.29.1
com.google.guava:* = 30.1.1-jre
com.google.protobuf:protobuf-java = 3.15.7
com.lmax:disruptor = 3.4.2
com.oracle.database.jdbc:ojdbc8 = 21.1.0.0
com.palantir.common:streams = 1.9.1
com.palantir.config.crypto:encrypted-config-value-module = 2.1.0
com.palantir.conjure:conjure = 4.14.2
com.palantir.conjure.java.api:* = 2.16.2
com.palantir.conjure.java:* = 5.51.0
com.palantir.conjure.java.runtime:* = 6.15.0
com.palantir.dialogue:* = 1.109.0
com.palantir.docker.compose:docker-compose-rule* = 1.5.0
com.palantir.docker.proxy:docker-proxy-rule* = 1.1.1
com.palantir.refreshable:refreshable = 1.2.0
com.palantir.remoting2:* = 2.6.3
com.palantir.safe-logging:* = 1.14.0
com.palantir.sls.versions:* = 0.14.0
com.palantir.tracing:* = 4.13.0
com.palantir.tritium:* = 0.18.8
com.squareup:javapoet = 1.13.0
com.zaxxer:HikariCP = 4.0.3
io.airlift:airline = 0.9
io.dropwizard:* = 2.0.2
io.netty:* = 4.1.49.Final
joda-time:joda-time = 2.10.10
junit:junit = 4.13.2
net.jcip:jcip-annotations = 1.0
one.util:streamex = 0.7.3
org.apache.commons:commons-pool2 = 2.9.0
org.assertj:assertj-* = 3.19.0
org.awaitility:awaitility = 4.0.3
org.clojure:clojure = 1.8.0
org.derive4j:* = 1.1.1
org.freemarker:freemarker = 2.3.31
org.immutables:* = 2.8.8
org.jdbi:* = 3.13.0
org.jmock:jmock* = 2.12.0
org.mockito:mockito-* = 3.8.0
org.mortbay.jetty.alpn:jetty-alpn-agent = 2.0.10
org.mindrot:jbcrypt = 0.3m
org.rocksdb:rocksdbjni = 6.16.4
org.slf4j:* = 1.7.30
org.xerial:sqlite-jdbc = 3.30.1
org.yaml:snakeyaml = 1.28
org.jboss.threads:jboss-threads = 3.2.0.Final
commons-io:commons-io = 2.8.0
net.jpountz.lz4:lz4 = 1.3.0

com.google.errorprone:* = 2.6.0
org.wildfly.common:wildfly-common = 1.5.4.Final

# Manually upgraded versions
# dependency-upgrader:OFF
# Blocked on Java 11
com.github.ben-manes.caffeine:caffeine = 2.9.0
<<<<<<< HEAD
io.vavr:* = 0.10.3
=======

# Large internal product uses 2.x
org.codehaus.groovy:* = 2.5.14
>>>>>>> 779b7491
<|MERGE_RESOLUTION|>--- conflicted
+++ resolved
@@ -66,10 +66,7 @@
 # dependency-upgrader:OFF
 # Blocked on Java 11
 com.github.ben-manes.caffeine:caffeine = 2.9.0
-<<<<<<< HEAD
 io.vavr:* = 0.10.3
-=======
 
 # Large internal product uses 2.x
-org.codehaus.groovy:* = 2.5.14
->>>>>>> 779b7491
+org.codehaus.groovy:* = 2.5.14