/*
 * (c) Copyright 2020 Palantir Technologies Inc. All rights reserved.
 *
 * Licensed under the Apache License, Version 2.0 (the "License");
 * you may not use this file except in compliance with the License.
 * You may obtain a copy of the License at
 *
 *     http://www.apache.org/licenses/LICENSE-2.0
 *
 * Unless required by applicable law or agreed to in writing, software
 * distributed under the License is distributed on an "AS IS" BASIS,
 * WITHOUT WARRANTIES OR CONDITIONS OF ANY KIND, either express or implied.
 * See the License for the specific language governing permissions and
 * limitations under the License.
 */

package com.palantir.lock.watch;

import java.util.Optional;
import java.util.Set;
import java.util.UUID;

import com.google.common.collect.ImmutableSet;

@SuppressWarnings("FinalClass") // mocks
public class NoOpLockWatchEventCache implements LockWatchEventCache {
    public static final LockWatchEventCache INSTANCE = new NoOpLockWatchEventCache();
<<<<<<< HEAD
    private static final IdentifiedVersion FAKE = IdentifiedVersion.of(UUID.randomUUID(), Optional.empty());
=======
    private static final IdentifiedVersion FAKE = ImmutableIdentifiedVersion.of(UUID.randomUUID(), 0L);
>>>>>>> cc68d098
    private static final TransactionsLockWatchEvents NONE = TransactionsLockWatchEvents.failure(
            LockWatchStateUpdate.snapshot(UUID.randomUUID(), -1L, ImmutableSet.of(), ImmutableSet.of()));

    private NoOpLockWatchEventCache() {
        // singleton
    }

    @Override
<<<<<<< HEAD
    public void removeTimestampFromCache(Long timestamp) {

    }

    @Override
    public IdentifiedVersion lastKnownVersion() {
        return FAKE;
=======
    public Optional<IdentifiedVersion> lastKnownVersion() {
        return Optional.empty();
>>>>>>> cc68d098
    }

    @Override
    public IdentifiedVersion processStartTransactionsUpdate(Set<Long> startTimestamps, LockWatchStateUpdate update) {
        return FAKE;
    }

    @Override
    public void processUpdate(LockWatchStateUpdate update) {
        // noop;
    }

    @Override
    public TransactionsLockWatchEvents getEventsForTransactions(Set<Long> startTimestamps,
            Optional<IdentifiedVersion> version) {
        return NONE;
    }
}<|MERGE_RESOLUTION|>--- conflicted
+++ resolved
@@ -25,11 +25,7 @@
 @SuppressWarnings("FinalClass") // mocks
 public class NoOpLockWatchEventCache implements LockWatchEventCache {
     public static final LockWatchEventCache INSTANCE = new NoOpLockWatchEventCache();
-<<<<<<< HEAD
-    private static final IdentifiedVersion FAKE = IdentifiedVersion.of(UUID.randomUUID(), Optional.empty());
-=======
-    private static final IdentifiedVersion FAKE = ImmutableIdentifiedVersion.of(UUID.randomUUID(), 0L);
->>>>>>> cc68d098
+    private static final IdentifiedVersion FAKE = IdentifiedVersion.of(UUID.randomUUID(), 0L);
     private static final TransactionsLockWatchEvents NONE = TransactionsLockWatchEvents.failure(
             LockWatchStateUpdate.snapshot(UUID.randomUUID(), -1L, ImmutableSet.of(), ImmutableSet.of()));
 
@@ -38,18 +34,13 @@
     }
 
     @Override
-<<<<<<< HEAD
     public void removeTimestampFromCache(Long timestamp) {
 
     }
 
     @Override
-    public IdentifiedVersion lastKnownVersion() {
-        return FAKE;
-=======
     public Optional<IdentifiedVersion> lastKnownVersion() {
         return Optional.empty();
->>>>>>> cc68d098
     }
 
     @Override
