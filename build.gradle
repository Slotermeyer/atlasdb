import org.gradle.plugins.ide.idea.model.IdeaModel

buildscript {
    repositories {
        gradlePluginPortal() { metadataSources { mavenPom(); ignoreGradleMetadataRedirection() } }
        mavenCentral() { metadataSources { mavenPom(); ignoreGradleMetadataRedirection() } }
    }

    dependencies {
        classpath 'com.netflix.nebula:gradle-info-plugin:11.3.3'
        classpath 'com.netflix.nebula:nebula-publishing-plugin:18.4.0'
<<<<<<< HEAD
        classpath 'com.palantir.baseline:gradle-baseline-java:4.95.0'
        classpath 'com.palantir.gradle.conjure:gradle-conjure:5.20.0'
=======
        classpath 'com.palantir.baseline:gradle-baseline-java:4.53.0'
        classpath 'com.palantir.gradle.conjure:gradle-conjure:5.22.0'
>>>>>>> 5f9aab37
        classpath 'com.palantir.gradle.docker:gradle-docker:0.32.0'
        classpath 'com.palantir.gradle.externalpublish:gradle-external-publish-plugin:1.11.0'
        classpath 'com.palantir.gradle.gitversion:gradle-git-version:0.14.0'
        classpath 'com.palantir.javaformat:gradle-palantir-java-format:2.20.0'
        classpath 'com.palantir.metricschema:gradle-metric-schema:0.12.0'
        classpath 'com.palantir.sls-packaging:gradle-sls-packaging:7.13.0'
        classpath 'gradle.plugin.com.github.johnrengelman:shadow:7.1.2'
        classpath 'gradle.plugin.com.hierynomus.gradle.plugins:license-gradle-plugin:0.16.1'
        classpath 'gradle.plugin.org.inferred:gradle-processors:3.6.0'
    }
}

plugins {
    id 'com.palantir.consistent-versions' version '2.9.0'
    id 'org.unbroken-dome.test-sets' version '4.0.0'
    id 'com.google.protobuf' version '0.8.18'
}

apply plugin: 'java'
apply plugin: 'com.palantir.baseline'
apply plugin: 'com.palantir.git-version'
apply plugin: 'com.palantir.external-publish'
apply plugin: 'com.palantir.baseline-java-versions'

javaVersions {
    libraryTarget = 11
    runtime = 17
}

apply from: 'gradle/versions.gradle'

group = 'com.palantir.atlasdb'
version = sanitizeVersion()
description = 'Transactional distributed database layer'

def sanitizeVersion() {
    def isClean = "git status --porcelain".execute().text.isEmpty()
    def pluginReportedVersion = gitVersion()
    def dirtySuffix = ".dirty"

    if (isClean && pluginReportedVersion.endsWith(dirtySuffix)) {
        return pluginReportedVersion.substring(0, pluginReportedVersion.length() - dirtySuffix.length())
    }
    return pluginReportedVersion
}

task printLastVersion {
    doLast {
        def details = versionDetails()
        println details.lastTag
    }
}

allprojects {
    repositories {
        mavenCentral() { metadataSources { mavenPom(); ignoreGradleMetadataRedirection() } }
    }

    apply plugin: 'java-library'
    apply plugin: 'org.inferred.processors'  // installs the "processor" configuration needed for baseline-error-prone
    apply plugin: 'com.palantir.java-format'

    // temporary until this is merged/fixed inside gradle-processors
    configurations.allProcessors {
        canBeConsumed = false
        attributes {
            attribute Usage.USAGE_ATTRIBUTE, objects.named(Usage, Usage.JAVA_API)
        }
    }

    configurations.all {
        resolutionStrategy.dependencySubstitution {
            it.substitute it.module('javax.annotation:javax.annotation-api') with it.module('jakarta.annotation:jakarta.annotation-api:1.3.5')
            it.substitute it.module('javax.validation:validation-api') with it.module('jakarta.validation:jakarta.validation-api:2.0.2')
            it.substitute it.module('javax.ws.rs:javax.ws.rs-api') with it.module('jakarta.ws.rs:jakarta.ws.rs-api:2.1.6')
            it.substitute it.module('javax.servlet:javax.servlet-api') with it.module('jakarta.servlet:jakarta.servlet-api:4.0.3')

            it.substitute it.module('javax.inject:javax.inject') with it.module('jakarta.inject:jakarta.inject-api:1.0')
            it.substitute it.module('org.glassfish.hk2.external:javax.inject') with it.module('jakarta.inject:jakarta.inject-api:1.0')
            it.substitute it.module('org.glassfish.hk2.external:jakarta.inject') with it.module('jakarta.inject:jakarta.inject-api:1.0')

            // See internal migration plugin PR 26: this direction is intentional.
            it.substitute it.module('javax.el:javax.el-api') with it.module('org.glassfish:jakarta.el:3.0.3')
            it.substitute it.module('jakarta.el:jakarta.el-api') with it.module('org.glassfish:jakarta.el:3.0.3')
            it.substitute it.module('org.glassfish:javax.el') with it.module('org.glassfish:jakarta.el:3.0.3')
            it.substitute it.module('org.glassfish.web:javax.el') with it.module('org.glassfish:jakarta.el:3.0.3')

            // Force errorprone 2.10.0
            it.substitute it.module('com.google.errorprone:error_prone_annotations') with it.module('com.google.errorprone:error_prone_annotations:2.10.0')
        }
    }

    tasks.withType(JavaCompile) {
        options.compilerArgs += ['-Werror']
        // temporarily relax constraints until we can fix all violations
        options.errorprone.disable 'CloseableProvides',
                'DangerousCompletableFutureUsage',
                'EqualsGetClass',
                'FutureReturnValueIgnored',
                'NarrowingCompoundAssignment',
                'PublicConstructorForAbstractClass',
                'Slf4jLogsafeArgs',
                'StaticAssignmentInConstructor',
                'StrictUnusedVariable'
    }
}

subprojects {
    task allDeps(type: DependencyReportTask) {}
}

afterEvaluate {
    configure(subprojects.findAll {!it.getPath().startsWith(":examples")}) {
        if (!project.plugins.hasPlugin('com.palantir.external-publish-dist')) {
            apply from: "$rootDir/gradle/publish-jars.gradle"
        }
    }
}


// Setup copyright notice as a block comment, and no newline after it
project.afterEvaluate {
    def ideaRootModel = project.rootProject.extensions.findByType(IdeaModel)
    if (ideaRootModel) {
        ideaRootModel.project.ipr.withXml { provider ->
            def node = provider.asNode()
            def copyrightManager = node.component.find { it.'@name' == 'CopyrightManager' }
            copyrightManager.append(new XmlParser().parseText("""
                <LanguageOptions name="__TEMPLATE__">
                    <option name="addBlankAfter" value="false" />
                    <option name="separateBefore" value="true" />
                    <option name="lenBefore" value="2" />
                </LanguageOptions>
                """.stripIndent()))
            copyrightManager.append(new XmlParser().parseText("""
                <LanguageOptions name="JAVA">
                    <option name="fileTypeOverride" value="3" />
                </LanguageOptions>
                """.stripIndent()))
        }
    }
}

allprojects {
    // This allows tests that require an artefact to exist to
    // decide whether to call gradle themselves or not
    tasks.withType(Test) {
        systemProperty 'RUNNING_IN_GRADLE', 'true'
    }
}<|MERGE_RESOLUTION|>--- conflicted
+++ resolved
@@ -9,13 +9,8 @@
     dependencies {
         classpath 'com.netflix.nebula:gradle-info-plugin:11.3.3'
         classpath 'com.netflix.nebula:nebula-publishing-plugin:18.4.0'
-<<<<<<< HEAD
         classpath 'com.palantir.baseline:gradle-baseline-java:4.95.0'
-        classpath 'com.palantir.gradle.conjure:gradle-conjure:5.20.0'
-=======
-        classpath 'com.palantir.baseline:gradle-baseline-java:4.53.0'
         classpath 'com.palantir.gradle.conjure:gradle-conjure:5.22.0'
->>>>>>> 5f9aab37
         classpath 'com.palantir.gradle.docker:gradle-docker:0.32.0'
         classpath 'com.palantir.gradle.externalpublish:gradle-external-publish-plugin:1.11.0'
         classpath 'com.palantir.gradle.gitversion:gradle-git-version:0.14.0'
