--- conflicted
+++ resolved
@@ -60,15 +60,6 @@
     }
 
     @Test
-<<<<<<< HEAD
-    public void getTimestamps() {
-        String expected = "SELECT key, column1, column2 FROM \"foo__bar\""
-                + " WHERE token(key) >= token(0x0102) AND token(key) <= token(0x0509) LIMIT 100;";
-
-        executor.getTimestamps(TABLE_REF, ROW, END_ROW, LIMIT);
-
-        verify(queryExecutor).execute(argThat(cqlQueryMatcher(expected)), eq(ROW));
-=======
     public void getTimestampsForGivenRows() {
         String expected = "SELECT key, column1, column2 FROM \"foo__bar\""
                 + " WHERE key IN (0x0102,0x0509) LIMIT 100;";
@@ -77,7 +68,6 @@
 
         verify(queryExecutor).execute(argThat(cqlQueryMatcher(expected)), eq(ROW));
 
->>>>>>> f236d3b8
     }
 
     @Test
